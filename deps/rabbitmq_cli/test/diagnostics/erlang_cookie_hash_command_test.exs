## The contents of this file are subject to the Mozilla Public License
## Version 1.1 (the "License"); you may not use this file except in
## compliance with the License. You may obtain a copy of the License
## at https://www.mozilla.org/MPL/
##
## Software distributed under the License is distributed on an "AS IS"
## basis, WITHOUT WARRANTY OF ANY KIND, either express or implied. See
## the License for the specific language governing rights and
## limitations under the License.
##
## The Original Code is RabbitMQ.
##
## The Initial Developer of the Original Code is GoPivotal, Inc.
## Copyright (c) 2007-2019 Pivotal Software, Inc.  All rights reserved.


defmodule ErlangCookieHashCommandTest do
  use ExUnit.Case
  import TestHelper

  @command RabbitMQ.CLI.Diagnostics.Commands.ErlangCookieHashCommand

  setup_all do
    RabbitMQ.CLI.Core.Distribution.start()

    :ok
  end

  setup context do
    {:ok, opts: %{
        node: get_rabbit_hostname(),
        timeout: context[:test_timeout] || 5000
      }}
  end

  test "merge_defaults: nothing to do" do
    assert @command.merge_defaults([], %{}) == {[], %{}}
  end

  test "validate: treats positional arguments as a failure" do
    assert @command.validate(["extra-arg"], %{}) == {:validation_failure, :too_many_args}
  end

  test "validate: treats empty positional arguments and default switches as a success" do
    assert @command.validate([], %{}) == :ok
  end

  @tag test_timeout: 3000
<<<<<<< HEAD
  test "run: targeting an unreachable node throws a badrpc" do
    assert match?({:badrpc, _}, @command.run([], %{node: :jake@thedog, timeout: 200}))
=======
  test "run: targeting an unreachable node throws a badrpc", context do
    opts = %{node: :jake@thedog, timeout: 200}
    assert match?({:badrpc, _}, @command.run([], Map.merge(context[:opts], opts)))
>>>>>>> 66d6cf11
  end

  test "run: returns the erlang cookie hash", context do
    res = @command.run([], context[:opts])
    # assert that we have a list of characters, a base64 encoded to string
    assert length(res) > 0 and :io_lib.char_list(res)
  end

end<|MERGE_RESOLUTION|>--- conflicted
+++ resolved
@@ -46,14 +46,9 @@
   end
 
   @tag test_timeout: 3000
-<<<<<<< HEAD
-  test "run: targeting an unreachable node throws a badrpc" do
-    assert match?({:badrpc, _}, @command.run([], %{node: :jake@thedog, timeout: 200}))
-=======
   test "run: targeting an unreachable node throws a badrpc", context do
     opts = %{node: :jake@thedog, timeout: 200}
     assert match?({:badrpc, _}, @command.run([], Map.merge(context[:opts], opts)))
->>>>>>> 66d6cf11
   end
 
   test "run: returns the erlang cookie hash", context do
