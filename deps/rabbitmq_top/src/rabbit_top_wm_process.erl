--- conflicted
+++ resolved
@@ -16,12 +16,7 @@
 
 -module(rabbit_top_wm_process).
 
-<<<<<<< HEAD
 -export([init/3, rest_init/2, to_json/2, resource_exists/2, content_types_provided/2,
-=======
--export([init/3]).
--export([rest_init/2, to_json/2, resource_exists/2, content_types_provided/2,
->>>>>>> 4d1fe7c8
          is_authorized/2]).
 
 -define(ADDITIONAL_INFO,
@@ -32,17 +27,9 @@
 
 %%--------------------------------------------------------------------
 
-<<<<<<< HEAD
-init(_, _, _) ->
-    {upgrade, protocol, cowboy_rest}.
-
-rest_init(Req, _Opts) ->
-    {ok, Req, #context{}}.
-=======
 init(_, _, _) -> {upgrade, protocol, cowboy_rest}.
 
 rest_init(ReqData, _) -> {ok, ReqData, #context{}}.
->>>>>>> 4d1fe7c8
 
 content_types_provided(ReqData, Context) ->
    {[{<<"application/json">>, to_json}], ReqData, Context}.
