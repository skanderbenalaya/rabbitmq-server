--- conflicted
+++ resolved
@@ -27,17 +27,10 @@
 
 %%----------------------------------------------------------------------------
 
-<<<<<<< HEAD
-local_params(VHost) ->
+local_params(#upstream{trust_user_id = Trust}, VHost) ->
     {ok, DefaultUser} = application:get_env(rabbit, default_user),
-    U = rabbit_runtime_parameters:value(
-          VHost, <<"federation">>, <<"local-username">>, DefaultUser),
-    #amqp_params_direct{username     = U,
-                        virtual_host = VHost}.
-=======
-local_params(#upstream{trust_user_id = Trust}, VHost) ->
     Username = rabbit_runtime_parameters:value(
-                 VHost, <<"federation">>, <<"local-username">>, <<"guest">>),
+                 VHost, <<"federation">>, <<"local-username">>, DefaultUser),
     case rabbit_access_control:check_user_login(Username, []) of
         {ok, User0}        -> User = maybe_impersonator(Trust, User0),
                               #amqp_params_direct{username     = User,
@@ -50,7 +43,6 @@
         true  -> User#user{tags = [impersonator | Tags]};
         false -> User
     end.
->>>>>>> 823a6cdb
 
 local_nodename(VHost) ->
     rabbit_runtime_parameters:value(
