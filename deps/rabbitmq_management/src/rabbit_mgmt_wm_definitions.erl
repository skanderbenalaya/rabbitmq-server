%%   The contents of this file are subject to the Mozilla Public License
%%   Version 1.1 (the "License"); you may not use this file except in
%%   compliance with the License. You may obtain a copy of the License at
%%   http://www.mozilla.org/MPL/
%%
%%   Software distributed under the License is distributed on an "AS IS"
%%   basis, WITHOUT WARRANTY OF ANY KIND, either express or implied. See the
%%   License for the specific language governing rights and limitations
%%   under the License.
%%
%%   The Original Code is RabbitMQ Management Plugin.
%%
%%   The Initial Developer of the Original Code is VMware, Inc.
%%   Copyright (c) 2010-2012 VMware, Inc.  All rights reserved.
%%

-module(rabbit_mgmt_wm_definitions).

-export([init/1, to_json/2, content_types_provided/2, is_authorized/2]).
-export([content_types_accepted/2, allowed_methods/2, accept_json/2]).
-export([post_is_create/2, create_path/2, accept_multipart/2]).

-export([apply_defs/3]).

-import(rabbit_misc, [pget/2]).

-include("rabbit_mgmt.hrl").
-include_lib("webmachine/include/webmachine.hrl").
-include_lib("amqp_client/include/amqp_client.hrl").

%%--------------------------------------------------------------------
init(_Config) -> {ok, #context{}}.

content_types_provided(ReqData, Context) ->
   {[{"application/json", to_json}], ReqData, Context}.

content_types_accepted(ReqData, Context) ->
   {[{"application/json", accept_json},
     {"multipart/form-data", accept_multipart}], ReqData, Context}.

allowed_methods(ReqData, Context) ->
    {['HEAD', 'GET', 'POST'], ReqData, Context}.

post_is_create(ReqData, Context) ->
    {true, ReqData, Context}.

create_path(ReqData, Context) ->
    {"dummy", ReqData, Context}.

to_json(ReqData, Context) ->
    Xs = [X || X <- rabbit_mgmt_wm_exchanges:basic(ReqData),
               export_exchange(X)],
    Qs = [Q || Q <- rabbit_mgmt_wm_queues:basic(ReqData),
               export_queue(Q)],
    QNames = [{pget(name, Q), pget(vhost, Q)} || Q <- Qs],
    Bs = [B || B <- rabbit_mgmt_wm_bindings:basic(ReqData),
               export_binding(B, QNames)],
    {ok, Vsn} = application:get_key(rabbit, vsn),
    rabbit_mgmt_util:reply(
      [{rabbit_version, list_to_binary(Vsn)}] ++
      filter(
        [{parameters,  rabbit_mgmt_wm_parameters:basic(ReqData)},
         {users,       rabbit_mgmt_wm_users:users()},
         {vhosts,      rabbit_mgmt_wm_vhosts:basic()},
         {permissions, rabbit_mgmt_wm_permissions:permissions()},
         {queues,      Qs},
         {exchanges,   Xs},
         {bindings,    Bs}]),
      case wrq:get_qs_value("download", ReqData) of
          undefined -> ReqData;
          Filename  -> wrq:set_resp_header(
                         "Content-Disposition",
                         "attachment; filename=" ++
                             mochiweb_util:unquote(Filename), ReqData)
      end,
      Context).

accept_json(ReqData, Context) ->
    accept(wrq:req_body(ReqData), ReqData, Context).

accept_multipart(ReqData, Context) ->
    Parts = webmachine_multipart:get_all_parts(
              wrq:req_body(ReqData),
              webmachine_multipart:find_boundary(ReqData)),
    Redirect = get_part("redirect", Parts),
    Json = get_part("file", Parts),
    Resp = {Res, _, _} = accept(Json, ReqData, Context),
    case Res of
        true ->
            ReqData1 =
                case Redirect of
                    unknown -> ReqData;
                    _       -> rabbit_mgmt_util:redirect(Redirect, ReqData)
                end,
            {true, ReqData1, Context};
        _ ->
            Resp
    end.

is_authorized(ReqData, Context) ->
    rabbit_mgmt_util:is_authorized_admin(ReqData, Context).

%%--------------------------------------------------------------------

accept(Body, ReqData, Context) ->
    apply_defs(Body, fun() -> {true, ReqData, Context} end,
               fun(E) -> rabbit_mgmt_util:bad_request(E, ReqData, Context) end).

apply_defs(Body, SuccessFun, ErrorFun) ->
    case rabbit_mgmt_util:decode([], Body) of
        {error, E} ->
            ErrorFun(E);
        {ok, _, All} ->
            try
                for_all(parameters,  All, fun add_parameter/1),
                for_all(users,       All, fun add_user/1),
                for_all(vhosts,      All, fun add_vhost/1),
                for_all(permissions, All, fun add_permission/1),
                for_all(queues,      All, fun add_queue/1),
                for_all(exchanges,   All, fun add_exchange/1),
                for_all(bindings,    All, fun add_binding/1),
                SuccessFun()
            catch {error, E} -> ErrorFun(E);
                  exit:E     -> ErrorFun(E)
            end
    end.

get_part(Name, Parts) ->
    Filtered = [Value || {N, _Meta, Value} <- Parts, N == Name],
    case Filtered of
        []  -> unknown;
        [F] -> F
    end.

export_queue(Queue) ->
    pget(owner_pid, Queue) == none.

export_binding(Binding, Qs) ->
    Src      = pget(source, Binding),
    Dest     = pget(destination, Binding),
    DestType = pget(destination_type, Binding),
    VHost    = pget(vhost, Binding),
    Src =/= <<"">>
        andalso
          ( (DestType =:= queue andalso lists:member({Dest, VHost}, Qs))
            orelse (DestType =:= exchange andalso Dest =/= <<"">>) ).

export_exchange(Exchange) ->
    export_name(pget(name, Exchange)).

export_name(<<>>)                 -> false;
export_name(<<"amq.", _/binary>>) -> false;
export_name(_Name)                -> true.

%%--------------------------------------------------------------------

rw_state() ->
    [{parameters,  [vhost, component, key, value]},
     {users,       [name, password_hash, tags]},
     {vhosts,      [name]},
     {permissions, [user, vhost, configure, write, read]},
     {queues,      [name, vhost, durable, auto_delete, arguments]},
     {exchanges,   [name, vhost, type, durable, auto_delete, internal,
                    arguments]},
     {bindings,    [source, vhost, destination, destination_type, routing_key,
                    arguments]}].

filter(Items) ->
    [filter_items(N, V, proplists:get_value(N, rw_state())) || {N, V} <- Items].

filter_items(Name, List, Allowed) ->
    {Name, [filter_item(I, Allowed) || I <- List]}.

filter_item(Item, Allowed) ->
    [{K, Fact} || {K, Fact} <- Item, lists:member(K, Allowed)].

%%--------------------------------------------------------------------

for_all(Name, All, Fun) ->
    case pget(Name, All) of
        undefined ->
            ok;
        List ->
            [Fun([{atomise_name(K), V} || {K, V} <- I]) ||
                {struct, I} <- List]
    end.

atomise_name(N) ->
    list_to_atom(binary_to_list(N)).

%%--------------------------------------------------------------------

add_parameter(Param) ->
    VHost = pget(vhost, Param),
    Comp = pget(component, Param),
    Key = pget(key, Param),
    case rabbit_runtime_parameters:set(
<<<<<<< HEAD
           VHost, Comp, Key,
           rabbit_mgmt_parse:parameter_value(pget(value, Param))) of
=======
           Comp, Key, rabbit_misc:json_to_term(pget(value, Param))) of
>>>>>>> 3cda1aba
        ok                -> ok;
        {error_string, E} -> S = rabbit_misc:format(" (~s/~s/~s)",
                                                    [VHost, Comp, Key]),
                             exit(list_to_binary(E ++ S))
    end.

add_user(User) ->
    rabbit_mgmt_wm_user:put_user(User).

add_vhost(VHost) ->
    VHostName = pget(name, VHost),
    rabbit_mgmt_wm_vhost:put_vhost(VHostName).

add_permission(Permission) ->
    rabbit_auth_backend_internal:set_permissions(pget(user,      Permission),
                                                 pget(vhost,     Permission),
                                                 pget(configure, Permission),
                                                 pget(write,     Permission),
                                                 pget(read,      Permission)).

add_queue(Queue) ->
    rabbit_amqqueue:declare(r(queue,                              Queue),
                            pget(durable,                         Queue),
                            pget(auto_delete,                     Queue),
                            rabbit_mgmt_util:args(pget(arguments, Queue)),
                            none).

add_exchange(Exchange) ->
    Internal = case pget(internal, Exchange) of
                   undefined -> false; %% =< 2.2.0
                   I         -> I
               end,
    rabbit_exchange:declare(r(exchange,                           Exchange),
                            rabbit_exchange:check_type(pget(type, Exchange)),
                            pget(durable,                         Exchange),
                            pget(auto_delete,                     Exchange),
                            Internal,
                            rabbit_mgmt_util:args(pget(arguments, Exchange))).

add_binding(Binding) ->
    DestType = list_to_atom(binary_to_list(pget(destination_type, Binding))),
    rabbit_binding:add(
      #binding{source       = r(exchange, source,                   Binding),
               destination  = r(DestType, destination,              Binding),
               key          = pget(routing_key,                     Binding),
               args         = rabbit_mgmt_util:args(pget(arguments, Binding))}).

r(Type, Props) ->
    r(Type, name, Props).

r(Type, Name, Props) ->
    rabbit_misc:r(pget(vhost, Props), Type, pget(Name, Props)).<|MERGE_RESOLUTION|>--- conflicted
+++ resolved
@@ -195,12 +195,7 @@
     Comp = pget(component, Param),
     Key = pget(key, Param),
     case rabbit_runtime_parameters:set(
-<<<<<<< HEAD
-           VHost, Comp, Key,
-           rabbit_mgmt_parse:parameter_value(pget(value, Param))) of
-=======
-           Comp, Key, rabbit_misc:json_to_term(pget(value, Param))) of
->>>>>>> 3cda1aba
+           VHost, Comp, Key, rabbit_misc:json_to_term(pget(value, Param))) of
         ok                -> ok;
         {error_string, E} -> S = rabbit_misc:format(" (~s/~s/~s)",
                                                     [VHost, Comp, Key]),
