--- conflicted
+++ resolved
@@ -757,13 +757,6 @@
 %% e.g. 3.6.6 is not compatible with 3.6.5
 %% This special case can be removed once 3.6.x reaches EOL
 version_minor_equivalent(A, B) ->
-<<<<<<< HEAD
-    {ok, RE} = re:compile("^(\\d+\\.\\d+)(\\.\\d+)(\\.\\d+)?\$"),
-    Opts = [{capture, all_but_first, list}],
-    case {re:run(A, RE, Opts), re:run(B, RE, Opts)} of
-        {{match, [A1|_]}, {match, [B1|_]}} -> A1 =:= B1;
-        _                                  -> A =:= B
-=======
     {{MajA, MinA, PatchA, _}, _} = ec_semver:normalize(ec_semver:parse(A)),
     {{MajB, MinB, PatchB, _}, _} = ec_semver:normalize(ec_semver:parse(B)),
 
@@ -774,7 +767,6 @@
                             true -> false
                         end;
         _            -> MajA =:= MajB andalso MinA =:= MinB
->>>>>>> 94f5723b
     end.
 
 dict_cons(Key, Value, Dict) ->
