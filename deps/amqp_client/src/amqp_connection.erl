--- conflicted
+++ resolved
@@ -33,16 +33,11 @@
 -export([init/1, terminate/2, code_change/3, handle_call/3, handle_cast/2,
          handle_info/2]).
 -export([open_channel/1, open_channel/3]).
-<<<<<<< HEAD
--export([start/2, start/4, start/5, start/7, close/2]).
--export([start_link/2, start_link/4, start_link/5, start_link/6]).
-=======
 -export([start_direct/2, start_direct/3]).
 -export([start_direct_link/2]).
--export([start_network/4, start_network/5]).
--export([start_network_link/4, start_network_link/5]).
+-export([start_network/4, start_network/5, start_network/6]).
+-export([start_network_link/4, start_network_link/5, start_network_link/6]).
 -export([close/2]).
->>>>>>> 7d94189b
 
 %%---------------------------------------------------------------------------
 %% AMQP Connection API Methods
@@ -64,24 +59,16 @@
 
 
 %% Starts a networked conection to a remote AMQP server.
-<<<<<<< HEAD
-start(User, Password, Host, Port) ->
-    start(User, Password, Host, Port, <<"/">>, false).
-start(User, Password, Host, Port, SslOpts) when is_list(SslOpts)  -> 
-    start(User,Password,Host,Port,<<"/">>,SslOpts,false);
-
-start(User, Password, Host, Port, VHost) ->
-    start(User, Password, Host, Port, VHost, false).
-start(User, Password, Host, Port, VHost, SslOpts) when is_list(SslOpts) -> 
-    start(User, Password, Host, Port, VHost, SslOpts, false);
-=======
 start_network(User, Password, Host, Port) ->
     start_network(User, Password, Host, Port, <<"/">>, false).
 
+start_network(User, Password, Host, Port, SslOpts) when is_list(SslOpts)  -> 
+    start_network(User,Password,Host,Port,<<"/">>,SslOpts,false);
 start_network(User, Password, Host, Port, VHost) ->
     start_network(User, Password, Host, Port, VHost, false).
->>>>>>> 7d94189b
-
+
+start_network(User, Password, Host, Port, VHost, SslOpts) when is_list(SslOpts) -> 
+    start_network(User, Password, Host, Port, VHost, SslOpts, false);
 start_network(User, Password, Host, Port, VHost, ProcLink) ->
     InitialState = #connection_state{username = User,
                                      password = Password,
@@ -90,7 +77,8 @@
                                      port = Port},
     {ok, Pid} = start_internal(InitialState, amqp_network_driver, ProcLink),
     Pid.
-start(User, Password, Host, Port, VHost, SslOpts, ProcLink) when is_list(SslOpts) ->
+
+start_network(User, Password, Host, Port, VHost, SslOpts, ProcLink) when is_list(SslOpts) ->
     InitialState = #connection_state{username = User,
                                      password = Password,
                                      serverhost = Host,
@@ -100,26 +88,16 @@
     {ok, Pid} = start_internal(InitialState, amqp_network_driver, ProcLink),
     Pid.
 
-<<<<<<< HEAD
-start_link(User, Password) ->
-    start(User, Password, true).
-
-start_link(User, Password, Host, Port) ->
-    start(User, Password, Host, Port, <<"/">>, true).
-start_link(User, Password, Host, Port, SslOpts=[{_K,_V}|_T]) -> 
-    start(User, Password, Host, Port, <<"/">>, SslOpts, true);
-
-start_link(User, Password, Host, Port, VHost) ->
-    start(User, Password, Host, Port, VHost, true).
-start_link(User, Password, Host, Port, VHost, SslOpts=[{_K,_V}|_T]) -> 
-    start(User, Password, Host, Port, VHost, SslOpts, true).
-=======
 start_network_link(User, Password, Host, Port) ->
     start_network(User, Password, Host, Port, <<"/">>, true).
 
+start_network_link(User, Password, Host, Port, SslOpts=[{_K,_V}|_T]) -> 
+    start_network(User, Password, Host, Port, <<"/">>, SslOpts, true);
 start_network_link(User, Password, Host, Port, VHost) ->
     start_network(User, Password, Host, Port, VHost, true).
->>>>>>> 7d94189b
+
+start_network_link(User, Password, Host, Port, VHost, SslOpts=[{_K,_V}|_T]) -> 
+    start_network(User, Password, Host, Port, VHost, SslOpts, true).
 
 start_internal(InitialState, Driver, _Link = true) when is_atom(Driver) ->
     gen_server:start_link(?MODULE, [InitialState, Driver], []);
