--- conflicted
+++ resolved
@@ -358,17 +358,9 @@
     TuneOk = negotiate_values(Tune, Params),
     amqp_channel_util:do(network, CTSup, TuneOk, none),
     ConnectionOpen =
-<<<<<<< HEAD
-        #'connection.open'{virtual_host = Params#amqp_params.virtual_host,
-                           insist = true},
+        #'connection.open'{virtual_host = Params#amqp_params.virtual_host},
     amqp_channel_util:do(network, CTSup, ConnectionOpen, none),
-    %% 'connection.redirect' not implemented (we use insist = true to cover)
     #'connection.open_ok'{} = handshake_recv(),
-=======
-        #'connection.open'{virtual_host = Params#amqp_params.virtual_host},
-    amqp_channel_util:do(network, Writer0, ConnectionOpen, none),
-    #'connection.open_ok'{} = handshake_recv(State),
->>>>>>> f372917f
     #'connection.tune_ok'{channel_max = ChannelMax,
                           frame_max   = FrameMax,
                           heartbeat   = Heartbeat} = TuneOk,
