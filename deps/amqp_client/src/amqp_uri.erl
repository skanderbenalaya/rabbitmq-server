%% The contents of this file are subject to the Mozilla Public License
%% Version 1.1 (the "License"); you may not use this file except in
%% compliance with the License. You may obtain a copy of the License at
%% http://www.mozilla.org/MPL/
%%
%% Software distributed under the License is distributed on an "AS IS"
%% basis, WITHOUT WARRANTY OF ANY KIND, either express or implied. See the
%% License for the specific language governing rights and limitations
%% under the License.
%%
%% The Original Code is RabbitMQ.
%%
%% The Initial Developer of the Original Code is GoPivotal, Inc.
%% Copyright (c) 2007-2017 Pivotal Software, Inc.  All rights reserved.
%%

-module(amqp_uri).

-include("amqp_client.hrl").

-export([parse/1, parse/2, remove_credentials/1]).

%%---------------------------------------------------------------------------
%% AMQP URI Parsing
%%---------------------------------------------------------------------------

%% Reformat a URI to remove authentication secrets from it (before we
%% log it or display it anywhere).
-spec remove_credentials(URI :: string() | binary()) -> string().
remove_credentials(URI) ->
    UriString = rabbit_data_coercion:to_list(URI),
    Props = uri_parser:parse(UriString,
                             [{host, undefined}, {path, undefined},
                              {port, undefined}, {'query', []}]),
    PortPart = case proplists:get_value(port, Props) of
                   undefined -> "";
                   Port      -> rabbit_misc:format(":~B", [Port])
               end,
    PGet = fun(K, P) -> case proplists:get_value(K, P) of
                            undefined -> "";
                            R         -> R
                        end
           end,
    rabbit_misc:format(
      "~s://~s~s~s", [proplists:get_value(scheme, Props), PGet(host, Props),
                      PortPart,                           PGet(path, Props)]).

%% @spec (Uri) -> {ok, #amqp_params_network{} | #amqp_params_direct{}} |
%%                {error, {Info, Uri}}
%% where
%%      Uri  = string()
%%      Info = any()
%%
%% @doc Parses an AMQP URI.  If any of the URI parts are missing, the
%% default values are used.  If the hostname is zero-length, an
%% #amqp_params_direct{} record is returned; otherwise, an
%% #amqp_params_network{} record is returned.  Extra parameters may be
%% specified via the query string
%% (e.g. "?heartbeat=5&amp;auth_mechanism=external"). In case of failure,
%% an {error, {Info, Uri}} tuple is returned.
%%
%% The extra parameters that may be specified are channel_max,
%% frame_max, heartbeat and auth_mechanism (the latter can appear more
%% than once).  The extra parameters that may be specified for an SSL
%% connection are cacertfile, certfile, keyfile, verify,
%% fail_if_no_peer_cert, password, and depth.
-type parse_result() :: {ok, #amqp_params_network{}} |
                        {ok, #amqp_params_direct{}} |
                        {error, {any(), string()}}.

-spec parse(Uri :: string() | binary()) -> parse_result().
parse(Uri) -> parse(Uri, <<"/">>).

-spec parse(Uri :: string() | binary(), DefaultVHost :: binary()) -> parse_result().
parse(Uri, DefaultVHost) ->
    try return(parse1(Uri, DefaultVHost))
    catch throw:Err -> {error, {Err, Uri}};
          error:Err -> {error, {Err, Uri}}
    end.

parse1(Uri, DefaultVHost) when is_list(Uri); is_binary(Uri) ->
    UriString = rabbit_data_coercion:to_list(Uri),
    case uri_parser:parse(UriString, [{host, undefined}, {path, undefined},
                                {port, undefined}, {'query', []}]) of
        {error, Err} ->
            throw({unable_to_parse_uri, Err});
        Parsed ->
            Endpoint =
                case string:to_lower(proplists:get_value(scheme, Parsed)) of
                    "amqp"  -> build_broker(Parsed, DefaultVHost);
                    "amqps" -> build_ssl_broker(Parsed, DefaultVHost);
                    Scheme  -> fail({unexpected_uri_scheme, Scheme})
                end,
            return({ok, broker_add_query(Endpoint, Parsed)})
    end;
parse1(_, _DefaultVHost) ->
    fail(expected_string_uri).

unescape_string(Atom) when is_atom(Atom) ->
    Atom;
unescape_string(Integer) when is_integer(Integer) ->
    Integer;
unescape_string([]) ->
    [];
unescape_string([$%, N1, N2 | Rest]) ->
    try
        [erlang:list_to_integer([N1, N2], 16) | unescape_string(Rest)]
    catch
        error:badarg -> throw({invalid_entitiy, ['%', N1, N2]})
    end;
unescape_string([$% | Rest]) ->
    fail({unterminated_entity, ['%' | Rest]});
unescape_string([C | Rest]) ->
    [C | unescape_string(Rest)].

build_broker(ParsedUri, DefaultVHost) ->
    [Host, Port, Path] =
        [proplists:get_value(F, ParsedUri) || F <- [host, port, path]],
    case Port =:= undefined orelse (0 < Port andalso Port =< 65535) of
        true  -> ok;
        false -> fail({port_out_of_range, Port})
    end,
    VHost = case Path of
                undefined -> DefaultVHost;
                [$/|Rest] -> case string:chr(Rest, $/) of
                                 0 -> list_to_binary(unescape_string(Rest));
                                 _ -> fail({invalid_vhost, Rest})
                             end
            end,
    UserInfo = proplists:get_value(userinfo, ParsedUri),
    set_user_info(case unescape_string(Host) of
                      undefined -> #amqp_params_direct{virtual_host = VHost};
                      Host1     -> Mech = mechanisms(ParsedUri),
                                   #amqp_params_network{host            = Host1,
                                                        port            = Port,
                                                        virtual_host    = VHost,
                                                        auth_mechanisms = Mech}
                  end, UserInfo).

set_user_info(Ps, UserInfo) ->
    case UserInfo of
        [U, P | _] -> set([{username, list_to_binary(unescape_string(U))},
                           {password, list_to_binary(unescape_string(P))}], Ps);

        [U]        -> set([{username, list_to_binary(unescape_string(U))}], Ps);
        []         -> Ps
    end.

set(KVs, Ps = #amqp_params_direct{}) ->
    set(KVs, Ps, record_info(fields, amqp_params_direct));
set(KVs, Ps = #amqp_params_network{}) ->
    set(KVs, Ps, record_info(fields, amqp_params_network)).

set(KVs, Ps, Fields) ->
    {Ps1, _Ix} = lists:foldl(fun (Field, {PsN, Ix}) ->
                                     {case lists:keyfind(Field, 1, KVs) of
                                          false  -> PsN;
                                          {_, V} -> setelement(Ix, PsN, V)
                                      end, Ix + 1}
                             end, {Ps, 2}, Fields),
    Ps1.

build_ssl_broker(ParsedUri, DefaultVHost) ->
    Params0 = build_broker(ParsedUri, DefaultVHost),
    Query = proplists:get_value('query', ParsedUri),
    Host = proplists:get_value('host', ParsedUri),
    SSLOptions0 =
        run_state_monad(
          [fun (L) -> KeyString = atom_to_list(Key),
                      case lists:keysearch(KeyString, 1, Query) of
                          {value, {_, Value}} ->
                              try return([{Key, unescape_string(Fun(Value))} | L])
                              catch throw:Reason ->
                                      fail({invalid_ssl_parameter,
                                            Key, Value, Query, Reason})
                              end;
                          false ->
                              L
                      end
           end || {Fun, Key} <-
                      [{fun find_path_parameter/1, cacertfile},
                       {fun find_path_parameter/1, certfile},
                       {fun find_path_parameter/1, keyfile},
                       {fun find_atom_parameter/1, verify},
                       {fun find_boolean_parameter/1, fail_if_no_peer_cert},
                       {fun find_identity_parameter/1, password},
                       {fun find_sni_parameter/1, server_name_indication},
                       {fun find_integer_parameter/1, depth}]],
          []),
<<<<<<< HEAD
    SSLOptions1 = maybe_add_sni(Host, SSLOptions0),
    SSLOptions2 = maybe_add_verify(SSLOptions1),
    Params#amqp_params_network{ssl_options = SSLOptions2}.
=======
    Params1 = Params0#amqp_params_network{ssl_options = SSLOptions},
    amqp_ssl:maybe_enhance_ssl_options(Params1).
>>>>>>> b5207880

broker_add_query(Params = #amqp_params_direct{}, Uri) ->
    broker_add_query(Params, Uri, record_info(fields, amqp_params_direct));
broker_add_query(Params = #amqp_params_network{}, Uri) ->
    broker_add_query(Params, Uri, record_info(fields, amqp_params_network)).

broker_add_query(Params, ParsedUri, Fields) ->
    Query = proplists:get_value('query', ParsedUri),
    {Params1, _Pos} =
        run_state_monad(
          [fun ({ParamsN, Pos}) ->
                   Pos1 = Pos + 1,
                   KeyString = atom_to_list(Field),
                   case proplists:get_value(KeyString, Query) of
                       undefined ->
                           return({ParamsN, Pos1});
                       true -> %% proplists short form, not permitted
                           return({ParamsN, Pos1});
                       Value ->
                           try
                               ValueParsed = parse_amqp_param(Field, Value),
                               return(
                                 {setelement(Pos, ParamsN, ValueParsed), Pos1})
                           catch throw:Reason ->
                                   fail({invalid_amqp_params_parameter,
                                         Field, Value, Query, Reason})
                           end
                   end
           end || Field <- Fields], {Params, 2}),
    Params1.

parse_amqp_param(Field, String) when Field =:= channel_max        orelse
                                     Field =:= frame_max          orelse
                                     Field =:= heartbeat          orelse
                                     Field =:= connection_timeout orelse
                                     Field =:= depth ->
    find_integer_parameter(String);
parse_amqp_param(Field, String) when Field =:= password ->
    find_identity_parameter(String);
parse_amqp_param(Field, String) ->
    fail({parameter_unconfigurable_in_query, Field, String}).

find_path_parameter(Value) ->
    find_identity_parameter(Value).

find_sni_parameter("disable") ->
    disable;
find_sni_parameter(Value) ->
    find_identity_parameter(Value).

find_identity_parameter(Value) -> return(Value).

find_integer_parameter(Value) ->
    try return(list_to_integer(Value))
    catch error:badarg -> fail({not_an_integer, Value})
    end.

find_boolean_parameter(Value) ->
    Bool = list_to_atom(Value),
    case is_boolean(Bool) of
        true  -> return(Bool);
        false -> fail({require_boolean, Bool})
    end.

find_atom_parameter(Value) -> return(list_to_atom(Value)).

% https://github.com/erlang/otp/blob/master/lib/inets/src/http_client/httpc_handler.erl
maybe_add_sni(Host, Options) ->
    case inet_parse:domain(Host) andalso
	  not lists:keymember(server_name_indication, 1, Options) of
        true ->
            [{server_name_indication, Host} | Options];
        false ->
            Options
    end.

maybe_add_verify(Options) ->
    case lists:keymember(verify, 1, Options) of
        true ->
            Options;
        false ->
            [{verify, verify_peer} | Options]
    end.

mechanisms(ParsedUri) ->
    Query = proplists:get_value('query', ParsedUri),
    Mechanisms = case proplists:get_all_values("auth_mechanism", Query) of
                     []    -> ["plain", "amqplain"];
                     Mechs -> Mechs
                 end,
    [case [list_to_atom(T) || T <- string:tokens(Mech, ":")] of
         [F]    -> fun (R, P, S) -> amqp_auth_mechanisms:F(R, P, S) end;
         [M, F] -> fun (R, P, S) -> M:F(R, P, S) end;
         L      -> throw({not_mechanism, L})
     end || Mech <- Mechanisms].

%% --=: Plain state monad implementation start :=--
run_state_monad(FunList, State) ->
    lists:foldl(fun (Fun, StateN) -> Fun(StateN) end, State, FunList).

return(V) -> V.

fail(Reason) -> throw(Reason).
%% --=: end :=--<|MERGE_RESOLUTION|>--- conflicted
+++ resolved
@@ -163,8 +163,7 @@
 build_ssl_broker(ParsedUri, DefaultVHost) ->
     Params0 = build_broker(ParsedUri, DefaultVHost),
     Query = proplists:get_value('query', ParsedUri),
-    Host = proplists:get_value('host', ParsedUri),
-    SSLOptions0 =
+    SSLOptions =
         run_state_monad(
           [fun (L) -> KeyString = atom_to_list(Key),
                       case lists:keysearch(KeyString, 1, Query) of
@@ -187,14 +186,8 @@
                        {fun find_sni_parameter/1, server_name_indication},
                        {fun find_integer_parameter/1, depth}]],
           []),
-<<<<<<< HEAD
-    SSLOptions1 = maybe_add_sni(Host, SSLOptions0),
-    SSLOptions2 = maybe_add_verify(SSLOptions1),
-    Params#amqp_params_network{ssl_options = SSLOptions2}.
-=======
     Params1 = Params0#amqp_params_network{ssl_options = SSLOptions},
     amqp_ssl:maybe_enhance_ssl_options(Params1).
->>>>>>> b5207880
 
 broker_add_query(Params = #amqp_params_direct{}, Uri) ->
     broker_add_query(Params, Uri, record_info(fields, amqp_params_direct));
@@ -261,24 +254,6 @@
 
 find_atom_parameter(Value) -> return(list_to_atom(Value)).
 
-% https://github.com/erlang/otp/blob/master/lib/inets/src/http_client/httpc_handler.erl
-maybe_add_sni(Host, Options) ->
-    case inet_parse:domain(Host) andalso
-	  not lists:keymember(server_name_indication, 1, Options) of
-        true ->
-            [{server_name_indication, Host} | Options];
-        false ->
-            Options
-    end.
-
-maybe_add_verify(Options) ->
-    case lists:keymember(verify, 1, Options) of
-        true ->
-            Options;
-        false ->
-            [{verify, verify_peer} | Options]
-    end.
-
 mechanisms(ParsedUri) ->
     Query = proplists:get_value('query', ParsedUri),
     Mechanisms = case proplists:get_all_values("auth_mechanism", Query) of
