#   The contents of this file are subject to the Mozilla Public License
#   Version 1.1 (the "License"); you may not use this file except in
#   compliance with the License. You may obtain a copy of the License at
#   http://www.mozilla.org/MPL/
#
#   Software distributed under the License is distributed on an "AS IS"
#   basis, WITHOUT WARRANTY OF ANY KIND, either express or implied. See the
#   License for the specific language governing rights and limitations
#   under the License.
#
#   The Original Code is the RabbitMQ Erlang Client.
#
#   The Initial Developers of the Original Code are LShift Ltd.,
#   Cohesive Financial Technologies LLC., and Rabbit Technologies Ltd.
#
#   Portions created by LShift Ltd., Cohesive Financial
#   Technologies LLC., and Rabbit Technologies Ltd. are Copyright (C)
#   2007 LShift Ltd., Cohesive Financial Technologies LLC., and Rabbit
#   Technologies Ltd.;
#
#   All Rights Reserved.
#
#   Contributor(s): ________________________
#

ifndef OTP_HOME
  ERLC=erlc
endif
ifdef OTP_HOME
  ERLC=$(OTP_HOME)/bin/erlc
endif

TEST_SOURCES=$(wildcard *.erl)
TEST_TARGETS=$(patsubst %.erl, %.beam, $(TEST_SOURCES))
INCLUDES=$(wildcard ../$(INCLUDE_DIR)/*.hrl)
DEPS_DIR=../deps
<<<<<<< HEAD
COMMON_PACKAGE=rabbit_common-$(VERSION)
=======
>>>>>>> f372917f

ERLC_OPTS=-I ../$(INCLUDE_DIR) -o ./ -Wall -v +debug_info
LIBS_PATH=ERL_LIBS=$(DEPS_DIR)

all: compile

compile: $(TEST_TARGETS)

<<<<<<< HEAD
%.beam: %.erl $(DEPS_DIR)/$(COMMON_PACKAGE) $(INCLUDES)
	$(LIBS_PATH) $(ERLC) $(ERLC_OPTS) $<
=======
%.beam: %.erl $(DEPS_DIR)/$(COMMON_PACKAGE_DIR) $(INCLUDES)
	$(LIBS_PATH) erlc $(ERLC_OPTS) $<
>>>>>>> f372917f

clean:
	rm -f *.beam<|MERGE_RESOLUTION|>--- conflicted
+++ resolved
@@ -23,21 +23,10 @@
 #   Contributor(s): ________________________
 #
 
-ifndef OTP_HOME
-  ERLC=erlc
-endif
-ifdef OTP_HOME
-  ERLC=$(OTP_HOME)/bin/erlc
-endif
-
 TEST_SOURCES=$(wildcard *.erl)
 TEST_TARGETS=$(patsubst %.erl, %.beam, $(TEST_SOURCES))
 INCLUDES=$(wildcard ../$(INCLUDE_DIR)/*.hrl)
 DEPS_DIR=../deps
-<<<<<<< HEAD
-COMMON_PACKAGE=rabbit_common-$(VERSION)
-=======
->>>>>>> f372917f
 
 ERLC_OPTS=-I ../$(INCLUDE_DIR) -o ./ -Wall -v +debug_info
 LIBS_PATH=ERL_LIBS=$(DEPS_DIR)
@@ -46,13 +35,8 @@
 
 compile: $(TEST_TARGETS)
 
-<<<<<<< HEAD
-%.beam: %.erl $(DEPS_DIR)/$(COMMON_PACKAGE) $(INCLUDES)
-	$(LIBS_PATH) $(ERLC) $(ERLC_OPTS) $<
-=======
 %.beam: %.erl $(DEPS_DIR)/$(COMMON_PACKAGE_DIR) $(INCLUDES)
 	$(LIBS_PATH) erlc $(ERLC_OPTS) $<
->>>>>>> f372917f
 
 clean:
 	rm -f *.beam