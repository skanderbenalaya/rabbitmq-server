Name: rabbitmq-server
Version: %{rpm_version}
Release: 1
License: MPLv1.1
Group: Development/Libraries
Source: http://www.rabbitmq.com/releases/rabbitmq-server/v%{main_version}/%{name}-%{main_version}.tar.gz
URL: http://www.rabbitmq.com/
Vendor: LShift Ltd., Cohesive Financial Technologies LLC., Rabbit Technlogies Ltd.
Requires: erlang, logrotate
Packager: Hubert Plociniczak <hubert@lshift.net>
BuildRoot: %{_tmppath}/%{name}-%{main_version}-%{release}-root
Summary: The RabbitMQ server
Requires(post): chkconfig
Requires(pre): chkconfig initscripts

%description
RabbitMQ is an implementation of AMQP, the emerging standard for high
performance enterprise messaging. The RabbitMQ server is a robust and
scalable implementation of an AMQP broker.


%define _mandir /usr/share/man
%define _sbindir /usr/sbin
%define _libdir %(erl -noshell -eval "io:format('~s~n', [code:lib_dir()]), halt().")
%define _maindir %{buildroot}%{_libdir}/rabbitmq_server-%{main_version}


%pre
if [ $1 -gt 1 ]; then
  #Upgrade - stop and remove previous instance of rabbitmq-server init.d script
  /sbin/service rabbitmq-server stop
  /sbin/chkconfig --del rabbitmq-server
fi

%prep
%setup -n %{name}-%{main_version}

%build
make

%install
rm -rf %{buildroot}
<<<<<<< HEAD

make install TARGET_DIR=%{_maindir} \
             SBIN_DIR=%{buildroot}%{_sbindir} \
             MAN_DIR=%{buildroot}%{_mandir}
             VERSION=%{main_version}

mkdir -p %{buildroot}/var/lib/rabbitmq/mnesia
mkdir -p %{buildroot}/var/log/rabbitmq
mkdir -p %{buildroot}/etc/rc.d/init.d/

=======

make install TARGET_DIR=%{_maindir} \
             SBIN_DIR=%{buildroot}%{_sbindir} \
             MAN_DIR=%{buildroot}%{_mandir}
             VERSION=%{main_version}

mkdir -p %{buildroot}/var/lib/rabbitmq/mnesia
mkdir -p %{buildroot}/var/log/rabbitmq
mkdir -p %{buildroot}/etc/rc.d/init.d/

>>>>>>> 89dea897
#Copy all necessary lib files etc.
cp ../init.d %{buildroot}/etc/rc.d/init.d/rabbitmq-server
chmod 0755 %{buildroot}/etc/rc.d/init.d/rabbitmq-server

mv %{buildroot}/usr/sbin/rabbitmqctl %{buildroot}/usr/sbin/rabbitmqctl_real
cp ../rabbitmqctl_wrapper %{buildroot}/usr/sbin/rabbitmqctl
chmod 0755 %{buildroot}/usr/sbin/rabbitmqctl

cp %{buildroot}%{_mandir}/man1/rabbitmqctl.1.gz %{buildroot}%{_mandir}/man1/rabbitmqctl_real.1.gz

mkdir -p %{buildroot}/etc/logrotate.d
cp ../rabbitmq-server.logrotate %{buildroot}/etc/logrotate.d/rabbitmq-server

%post
# create rabbitmq group
if ! getent group rabbitmq >/dev/null; then
        groupadd -r rabbitmq
fi

# create rabbitmq user
if ! getent passwd rabbitmq >/dev/null; then
        useradd -r -g rabbitmq --home /var/lib/rabbitmq  rabbitmq
        usermod -c "Rabbit AMQP Messaging Server" rabbitmq
fi

chown -R rabbitmq:rabbitmq /var/lib/rabbitmq
chown -R rabbitmq:rabbitmq /var/log/rabbitmq

/sbin/chkconfig --add %{name}
<<<<<<< HEAD
=======
/sbin/service rabbitmq-server start
>>>>>>> 89dea897

%preun
if [ $1 = 0 ]; then
  #Complete uninstall
  /sbin/service rabbitmq-server stop
  /sbin/chkconfig --del rabbitmq-server
  
  # We do not remove /var/log and /var/lib directories
  # Leave rabbitmq user and group
fi

%files
%defattr(-,root,root,-)
%{_libdir}/rabbitmq_server-%{main_version}/
%{_mandir}/man1/rabbitmq-multi.1.gz
%{_mandir}/man1/rabbitmq-server.1.gz
%{_mandir}/man1/rabbitmqctl.1.gz
%{_mandir}/man1/rabbitmqctl_real.1.gz
%{_sbindir}/rabbitmq-multi
%{_sbindir}/rabbitmq-server
%{_sbindir}/rabbitmqctl
%{_sbindir}/rabbitmqctl_real
/var/lib/rabbitmq/
/var/log/rabbitmq/
/etc/rc.d/init.d/rabbitmq-server
<<<<<<< HEAD
%config(noreplace) /etc/logrotate.d/rabbitmq-server
=======
>>>>>>> 89dea897

%clean
rm -rf %{buildroot}

%changelog
* Thu Jul 24 2008 Tony Garnock-Jones <tonyg@lshift.net> 1.4.0-1
- New upstream release

* Mon Mar 3 2008 Adrien Pierard <adrian@lshift.net> 1.3.0-1
- New upstream release

* Wed Sep 26 2007 Simon MacMullen <simon@lshift.net> 1.2.0-1
- New upstream release

* Wed Aug 29 2007 Simon MacMullen <simon@lshift.net> 1.1.1-1
- New upstream release

* Mon Jul 30 2007 Simon MacMullen <simon@lshift.net> 1.1.0-1.alpha
- New upstream release

* Tue Jun 12 2007 Hubert Plociniczak <hubert@lshift.net> 1.0.0-1.20070607
- Building from source tarball, added starting script, stopping

* Mon May 21 2007 Hubert Plociniczak <hubert@lshift.net> 1.0.0-1.alpha
- Initial build of server library of RabbitMQ package<|MERGE_RESOLUTION|>--- conflicted
+++ resolved
@@ -40,7 +40,6 @@
 
 %install
 rm -rf %{buildroot}
-<<<<<<< HEAD
 
 make install TARGET_DIR=%{_maindir} \
              SBIN_DIR=%{buildroot}%{_sbindir} \
@@ -51,18 +50,6 @@
 mkdir -p %{buildroot}/var/log/rabbitmq
 mkdir -p %{buildroot}/etc/rc.d/init.d/
 
-=======
-
-make install TARGET_DIR=%{_maindir} \
-             SBIN_DIR=%{buildroot}%{_sbindir} \
-             MAN_DIR=%{buildroot}%{_mandir}
-             VERSION=%{main_version}
-
-mkdir -p %{buildroot}/var/lib/rabbitmq/mnesia
-mkdir -p %{buildroot}/var/log/rabbitmq
-mkdir -p %{buildroot}/etc/rc.d/init.d/
-
->>>>>>> 89dea897
 #Copy all necessary lib files etc.
 cp ../init.d %{buildroot}/etc/rc.d/init.d/rabbitmq-server
 chmod 0755 %{buildroot}/etc/rc.d/init.d/rabbitmq-server
@@ -92,10 +79,7 @@
 chown -R rabbitmq:rabbitmq /var/log/rabbitmq
 
 /sbin/chkconfig --add %{name}
-<<<<<<< HEAD
-=======
 /sbin/service rabbitmq-server start
->>>>>>> 89dea897
 
 %preun
 if [ $1 = 0 ]; then
@@ -121,10 +105,7 @@
 /var/lib/rabbitmq/
 /var/log/rabbitmq/
 /etc/rc.d/init.d/rabbitmq-server
-<<<<<<< HEAD
 %config(noreplace) /etc/logrotate.d/rabbitmq-server
-=======
->>>>>>> 89dea897
 
 %clean
 rm -rf %{buildroot}
