--- conflicted
+++ resolved
@@ -285,42 +285,24 @@
     noreply([ensure_stats_timer],
             State#ch{stats_timer = rabbit_event:reset_stats_timer(StatsTimer)});
 
-<<<<<<< HEAD
-handle_cast({confirm, MsgSeqNos, From},
-            State= #ch{stats_timer = StatsTimer}) ->
-    case rabbit_event:stats_level(StatsTimer) of
-        fine ->
-            {noreply, group_and_confirm(MsgSeqNos, From, State), hibernate};
-        _    ->
-            {noreply, nogroup_confirm(MsgSeqNos, From, State), hibernate}
-    end.
-=======
 handle_cast({confirm, MsgSeqNos, From}, State) ->
     State1 = #ch{confirmed = C} = confirm(MsgSeqNos, From, State),
     noreply([send_confirms], State1, case C of [] -> hibernate; _ -> 0 end).
 
 handle_info(timeout, State) ->
     noreply(State);
->>>>>>> 48961866
 
 handle_info({'DOWN', _MRef, process, QPid, _Reason},
             State = #ch{unconfirmed = UC}) ->
     %% TODO: this does a complete scan and partial rebuild of the
     %% tree, which is quite efficient. To do better we'd need to
     %% maintain a secondary mapping, from QPids to MsgSeqNos.
-<<<<<<< HEAD
-    {EMs, UC1} = remove_queue_unconfirmed(
+    {MEs, UC1} = remove_queue_unconfirmed(
                    gb_trees:next(gb_trees:iterator(UC)), QPid,
-                   {[], UC}),
-    State1 = confirm_grouped(EMs, State#ch{unconfirmed = UC1}),
-=======
-    {MsgSeqNos, UC1} = remove_queue_unconfirmed(
-                         gb_trees:next(gb_trees:iterator(UC)), QPid,
-                         {[], UC}),
->>>>>>> 48961866
+                   {[], UC}, State),
     erase_queue_stats(QPid),
-    noreply(queue_blocked(QPid, record_confirms(MsgSeqNos,
-                                                State#ch{unconfirmed = UC1}))).
+    noreply(
+      queue_blocked(QPid, record_confirms(MEs, State#ch{unconfirmed = UC1}))).
 
 handle_pre_hibernate(State = #ch{stats_timer = StatsTimer}) ->
     ok = clear_permission_cache(),
@@ -506,86 +488,42 @@
                       State#ch{blocking = Blocking1}
     end.
 
-remove_queue_unconfirmed(none, _QX, Acc) ->
+remove_queue_unconfirmed(none, _QX, Acc, _State) ->
     Acc;
-remove_queue_unconfirmed({MsgSeqNo, QX, Next}, QPid, Acc) ->
+remove_queue_unconfirmed({MsgSeqNo, QX, Next}, QPid, Acc, State) ->
     remove_queue_unconfirmed(gb_trees:next(Next), QPid,
-                             remove_qmsg(MsgSeqNo, QPid, QX, Acc)).
-
-group_and_confirm([], _QPid, State) ->
+                             remove_qmsg(MsgSeqNo, QPid, QX, Acc, State),
+                             State).
+
+record_confirm(undefined, _, State) ->
     State;
-group_and_confirm(MsgSeqNos, QPid, State) ->
-    {EMs, UC1} = take_from_unconfirmed(MsgSeqNos, QPid, State),
-    confirm_grouped(EMs, State#ch{unconfirmed=UC1}).
-
-confirm_grouped(EMs, State) ->
-    case lists:usort(EMs) of
-        [{XName, MsgSeqNo} | EMs1] ->
-            lists:foldl(
-              fun({XName1, MsgSeqNosE}, State0) ->
-                      send_confirms(MsgSeqNosE, XName1, State0)
-              end, State,
-              group_confirms_by_exchange(EMs1, [{XName, [MsgSeqNo]}]));
-        [] ->
-            State
-    end.
-
-group_confirms_by_exchange([], Acc) ->
-    Acc;
-group_confirms_by_exchange([{E, Msg1} | EMs], [{E, Msgs} | Acc]) ->
-    group_confirms_by_exchange(EMs, [{E, [Msg1 | Msgs]} | Acc]);
-group_confirms_by_exchange([{E, Msg1} | EMs], Acc) ->
-    group_confirms_by_exchange(EMs, [{E, [Msg1]} | Acc]).
-
-<<<<<<< HEAD
-nogroup_confirm([], _QPid, State) ->
-    State;
-nogroup_confirm(MsgSeqNos, QPid, State) ->
-    {EMs, UC1} = take_from_unconfirmed(MsgSeqNos, QPid, State),
-    DoneMessages = [MsgSeqNo || {_XName, MsgSeqNo} <- EMs],
-    send_confirms(DoneMessages, undefined, State#ch{unconfirmed = UC1}).
-
-take_from_unconfirmed(MsgSeqNos, QPid, State = #ch{unconfirmed = UC}) ->
-    lists:foldl(
-      fun(MsgSeqNo, {_DMs, UC0} = Acc) ->
-              case gb_trees:lookup(MsgSeqNo, UC0) of
-                  none        -> Acc;
-                  {value, {_, XName} = QX} ->
-                      maybe_incr_stats([{{QPid, XName}, 1}], confirm, State),
-                      remove_qmsg(MsgSeqNo, QPid, QX, Acc)
-              end
-      end, {[], UC}, MsgSeqNos).
-
-remove_qmsg(MsgSeqNo, QPid, {Qs, XName}, {XMs, UC}) ->
-    %% remove QPid from MsgSeqNo's mapping
-=======
-record_confirm(undefined, State) -> State;
-record_confirm(MsgSeqNo,  State) -> record_confirms([MsgSeqNo], State).
+record_confirm(MsgSeqNo, XName, State) ->
+    record_confirms([{MsgSeqNo, XName}], State).
 
 record_confirms([], State) ->
     State;
-record_confirms(MsgSeqNos, State = #ch{confirmed = C}) ->
-    State#ch{confirmed = [MsgSeqNos | C]}.
+record_confirms(MEs, State = #ch{confirmed = C}) ->
+    State#ch{confirmed = [MEs | C]}.
 
 confirm([], _QPid, State) ->
     State;
 confirm(MsgSeqNos, QPid, State = #ch{unconfirmed = UC}) ->
-    {DoneMessages, UC2} =
+    {MEs, UC1} =
         lists:foldl(
           fun(MsgSeqNo, {_DMs, UC0} = Acc) ->
                   case gb_trees:lookup(MsgSeqNo, UC0) of
-                      none        -> Acc;
-                      {value, Qs} -> remove_qmsg(MsgSeqNo, QPid, Qs, Acc)
+                      none       -> Acc;
+                      {value,QX} -> remove_qmsg(MsgSeqNo, QPid, QX, Acc, State)
                   end
           end, {[], UC}, MsgSeqNos),
-    record_confirms(DoneMessages, State#ch{unconfirmed = UC2}).
-
-remove_qmsg(MsgSeqNo, QPid, Qs, {MsgSeqNos, UC}) ->
->>>>>>> 48961866
+    record_confirms(MEs, State#ch{unconfirmed = UC1}).
+
+remove_qmsg(MsgSeqNo, QPid, {Qs, XName}, {MEs, UC}, State) ->
     Qs1 = sets:del_element(QPid, Qs),
+    maybe_incr_stats([{{QPid, XName}, 1}], confirm, State),
     case sets:size(Qs1) of
-        0 -> {[{XName, MsgSeqNo} | XMs], gb_trees:delete(MsgSeqNo, UC)};
-        _ -> {XMs, gb_trees:update(MsgSeqNo, {Qs1, XName}, UC)}
+        0 -> {[{MsgSeqNo, XName} | MEs], gb_trees:delete(MsgSeqNo, UC)};
+        _ -> {MEs, gb_trees:update(MsgSeqNo, {Qs1, XName}, UC)}
     end.
 
 handle_method(#'channel.open'{}, _, State = #ch{state = starting}) ->
@@ -1305,27 +1243,15 @@
             IsPersistent
     end.
 
-<<<<<<< HEAD
 process_routing_result(unroutable,    _, XName,  MsgSeqNo, Msg, State) ->
     ok = basic_return(Msg, State#ch.writer_pid, no_route),
-    send_confirms([MsgSeqNo], XName, State);
+    record_confirm(MsgSeqNo, XName, State);
 process_routing_result(not_delivered, _, XName,  MsgSeqNo, Msg, State) ->
     ok = basic_return(Msg, State#ch.writer_pid, no_consumers),
-    send_confirms([MsgSeqNo], XName, State);
+    record_confirm(MsgSeqNo, XName, State);
 process_routing_result(routed,       [], XName,  MsgSeqNo,   _, State) ->
-    send_confirms([MsgSeqNo], XName, State);
+    record_confirm(MsgSeqNo, XName, State);
 process_routing_result(routed,        _,     _, undefined,   _, State) ->
-=======
-process_routing_result(unroutable,    _, MsgSeqNo, Message, State) ->
-    ok = basic_return(Message, State#ch.writer_pid, no_route),
-    record_confirm(MsgSeqNo, State);
-process_routing_result(not_delivered, _, MsgSeqNo, Message, State) ->
-    ok = basic_return(Message, State#ch.writer_pid, no_consumers),
-    record_confirm(MsgSeqNo, State);
-process_routing_result(routed,       [], MsgSeqNo,       _, State) ->
-    record_confirm(MsgSeqNo, State);
-process_routing_result(routed,        _, undefined,      _, State) ->
->>>>>>> 48961866
     State;
 process_routing_result(routed,    QPids, XName,  MsgSeqNo,   _, State) ->
     #ch{unconfirmed = UC} = State,
@@ -1338,22 +1264,19 @@
 lock_message(false, _MsgStruct, State) ->
     State.
 
-<<<<<<< HEAD
-send_confirms([], _, State) ->
-=======
-send_confirms(State = #ch{confirmed = C}) ->
-    send_confirms(lists:append(C), State #ch{confirmed = []}).
-
+send_confirms(State = #ch{confirmed = C, stats_timer = StatsTimer}) ->
+    MsgSeqNos = case rabbit_event:stats_level(StatsTimer) of
+                    fine -> incr_confirm_exchange_stats(C, State);
+                    _    -> [MsgSeqNo || {MsgSeqNo, _} <- C]
+                end,
+    send_confirms(MsgSeqNos, State #ch{confirmed = []}).
 send_confirms([], State) ->
->>>>>>> 48961866
     State;
-send_confirms([MsgSeqNo], XName,
+send_confirms([MsgSeqNo],
               State = #ch{writer_pid = WriterPid}) ->
     send_confirm(MsgSeqNo, WriterPid),
-    maybe_incr_stats([{XName, 1}], confirm, State),
     State;
-send_confirms(Cs, XName,
-              State = #ch{writer_pid  = WriterPid, unconfirmed = UC}) ->
+send_confirms(Cs, State = #ch{writer_pid  = WriterPid, unconfirmed = UC}) ->
     SCs = lists:usort(Cs),
     CutOff = case gb_trees:is_empty(UC) of
                  true  -> lists:last(SCs) + 1;
@@ -1367,8 +1290,14 @@
                                              multiple = true})
     end,
     [ok = send_confirm(SeqNo, WriterPid) || SeqNo <- Ss],
-    maybe_incr_stats([{XName, length(Cs)}], confirm, State),
     State.
+
+incr_confirm_exchange_stats(C, State) ->
+    lists:foldl(
+      fun({MsgSeqNo, ExchangeName}, MsgSeqNos0) ->
+              maybe_incr_stats([{ExchangeName, 1}], confirm, State),
+              [MsgSeqNo | MsgSeqNos0]
+      end, [], lists:append(C)).
 
 send_confirm(SeqNo, WriterPid) ->
     ok = rabbit_writer:send_command(WriterPid,
