%%   The contents of this file are subject to the Mozilla Public License
%%   Version 1.1 (the "License"); you may not use this file except in
%%   compliance with the License. You may obtain a copy of the License at
%%   http://www.mozilla.org/MPL/
%%
%%   Software distributed under the License is distributed on an "AS IS"
%%   basis, WITHOUT WARRANTY OF ANY KIND, either express or implied. See the
%%   License for the specific language governing rights and limitations
%%   under the License.
%%
%%   The Original Code is RabbitMQ.
%%
%%   The Initial Developers of the Original Code are LShift Ltd,
%%   Cohesive Financial Technologies LLC, and Rabbit Technologies Ltd.
%%
%%   Portions created before 22-Nov-2008 00:00:00 GMT by LShift Ltd,
%%   Cohesive Financial Technologies LLC, or Rabbit Technologies Ltd
%%   are Copyright (C) 2007-2008 LShift Ltd, Cohesive Financial
%%   Technologies LLC, and Rabbit Technologies Ltd.
%%
%%   Portions created by LShift Ltd are Copyright (C) 2007-2009 LShift
%%   Ltd. Portions created by Cohesive Financial Technologies LLC are
%%   Copyright (C) 2007-2009 Cohesive Financial Technologies
%%   LLC. Portions created by Rabbit Technologies Ltd are Copyright
%%   (C) 2007-2009 Rabbit Technologies Ltd.
%%
%%   All Rights Reserved.
%%
%%   Contributor(s): ______________________________________.
%%

-module(rabbit_amqqueue_process).
-include("rabbit.hrl").
-include("rabbit_framing.hrl").

-behaviour(gen_server2).

-define(UNSENT_MESSAGE_LIMIT, 100).
-define(HIBERNATE_AFTER, 1000).

-export([start_link/1]).

-export([init/1, terminate/2, code_change/3, handle_call/3, handle_cast/2, handle_info/2]).

-import(queue).
-import(erlang).
-import(lists).

% Queue's state
-record(q, {q,
            owner,
            exclusive_consumer,
            has_had_consumers,
            mixed_state,
            next_msg_id,
            round_robin}).

-record(consumer, {tag, ack_required}).

-record(tx, {ch_pid, is_persistent, pending_messages, pending_acks}).

%% These are held in our process dictionary
-record(cr, {consumers,
             ch_pid,
             limiter_pid,
             monitor_ref,
             unacked_messages,
             is_limit_active,
             txn,
             unsent_message_count}).

-define(INFO_KEYS,
        [name,
         durable,
         auto_delete,
         arguments,
         pid,
         messages_ready,
         messages_unacknowledged,
         messages_uncommitted,
         messages,
         acks_uncommitted,
         consumers,
         transactions,
         memory]).
         
%%----------------------------------------------------------------------------

start_link(Q) ->
    gen_server2:start_link(?MODULE, Q, []).

%%----------------------------------------------------------------------------

init(Q = #amqqueue { name = QName, durable = Durable }) ->
    ?LOGDEBUG("Queue starting - ~p~n", [Q]),
    {ok, MS} = rabbit_mixed_queue:start_link(QName, Durable, mixed), %% TODO, CHANGE ME
    {ok, #q{q = Q,
            owner = none,
            exclusive_consumer = none,
            has_had_consumers = false,
            mixed_state = MS,
            next_msg_id = 1,
            round_robin = queue:new()}, ?HIBERNATE_AFTER}.

terminate(_Reason, State) ->
    %% FIXME: How do we cancel active subscriptions?
    QName = qname(State),
    NewState =
        lists:foldl(fun (Txn, State1) ->
                            rollback_transaction(Txn, State1)
                    end, State, all_tx()),
    rabbit_mixed_queue:delete_queue(NewState #q.mixed_state),
    ok = rabbit_amqqueue:internal_delete(QName).

code_change(_OldVsn, State, _Extra) ->
    {ok, State}.

%%----------------------------------------------------------------------------

reply(Reply, NewState) -> {reply, Reply, NewState, ?HIBERNATE_AFTER}.

noreply(NewState) -> {noreply, NewState, ?HIBERNATE_AFTER}.

lookup_ch(ChPid) ->
    case get({ch, ChPid}) of
        undefined -> not_found;
        C         -> C
    end.

ch_record(ChPid) ->
    Key = {ch, ChPid},
    case get(Key) of
        undefined ->
            MonitorRef = erlang:monitor(process, ChPid),
            C = #cr{consumers = [],
                    ch_pid = ChPid,
                    monitor_ref = MonitorRef,
                    unacked_messages = dict:new(),
                    is_limit_active = false,
                    txn = none,
                    unsent_message_count = 0},
            put(Key, C),
            C;
        C = #cr{} -> C
    end.

store_ch_record(C = #cr{ch_pid = ChPid}) ->
    put({ch, ChPid}, C).

all_ch_record() ->
    [C || {{ch, _}, C} <- get()].

is_ch_blocked(#cr{unsent_message_count = Count, is_limit_active = Limited}) ->
    Limited orelse Count >= ?UNSENT_MESSAGE_LIMIT.

ch_record_state_transition(OldCR, NewCR) ->
    BlockedOld = is_ch_blocked(OldCR),
    BlockedNew = is_ch_blocked(NewCR),
    if BlockedOld andalso not(BlockedNew) -> unblock;
       BlockedNew andalso not(BlockedOld) -> block;
       true                               -> ok
    end.

record_current_channel_tx(ChPid, Txn) ->
    %% as a side effect this also starts monitoring the channel (if
    %% that wasn't happening already)
    store_ch_record((ch_record(ChPid))#cr{txn = Txn}).
    
deliver_queue(Fun, FunAcc0,
              State = #q{q = #amqqueue{name = QName},
                         round_robin = RoundRobin,
                         next_msg_id = NextId}) ->
    case queue:out(RoundRobin) of
        {{value, QEntry = {ChPid, #consumer{tag = ConsumerTag,
                                            ack_required = AckRequired}}},
         RoundRobinTail} ->
            C = #cr{limiter_pid = LimiterPid,
                    unsent_message_count = Count,
                    unacked_messages = UAM} = ch_record(ChPid),
<<<<<<< HEAD
            IsMsgReady = Fun(is_message_ready, FunAcc0, State),
            case IsMsgReady
                andalso
                ( (not AckRequired)
                  orelse
                  rabbit_limiter:can_send( LimiterPid, self() )
                ) of
=======
            case rabbit_limiter:can_send(LimiterPid, self(), AckRequired) of
>>>>>>> 932be4e6
                true ->
                    case Fun(AckRequired, FunAcc0, State) of
                        {empty, FunAcc1, State2} ->
                            {FunAcc1, State2};
                        {{Msg, IsDelivered, AckTag, Remaining}, FunAcc1, State2} ->
                            rabbit_channel:deliver(
                              ChPid, ConsumerTag, AckRequired,
                              {QName, self(), NextId, IsDelivered, Msg}),
                            NewUAM = case AckRequired of
                                         true  -> dict:store(NextId, {Msg, AckTag}, UAM);
                                         false -> UAM
                                     end,
                            NewC = C#cr{unsent_message_count = Count + 1,
                                        unacked_messages = NewUAM},
                            store_ch_record(NewC),
                            NewConsumers =
                                case ch_record_state_transition(C, NewC) of
                                    ok    -> queue:in(QEntry, RoundRobinTail);
                                    block -> block_consumers(ChPid, RoundRobinTail)
                                end,
                            State3 = State2 #q { round_robin = NewConsumers,
                                                 next_msg_id = NextId + 1
                                                },
                            if Remaining == 0 -> {FunAcc1, State3};
                               true -> deliver_queue(Fun, FunAcc1, State3)
                            end
                    end;
                %% if IsMsgReady then (AckRequired and we've hit the limiter)
                false when IsMsgReady ->
                    store_ch_record(C#cr{is_limit_active = true}),
                    NewConsumers = block_consumers(ChPid, RoundRobinTail),
                    deliver_queue(Fun, FunAcc0, State #q { round_robin = NewConsumers });
                false ->
                    %% no message was ready, so we don't need to block anyone
                    {FunAcc0, State}
            end;
        {empty, _} ->
            {FunAcc0, State}
    end.

deliver_from_queue(is_message_ready, undefined, #q { mixed_state = MS }) ->
    0 /= rabbit_mixed_queue:length(MS);
deliver_from_queue(AckRequired, Acc = undefined, State = #q { mixed_state = MS }) ->
    {Res, MS2} = rabbit_mixed_queue:deliver(MS),
    MS3 = case {Res, AckRequired} of
              {_, true} -> MS2;
              {empty, _} -> MS2;
              {{_Msg, _IsDelivered, AckTag, _Remaining}, false} ->
                  {ok, MS4} = rabbit_mixed_queue:ack([AckTag], MS2),
                  MS4
          end,
    {Res, Acc, State #q { mixed_state = MS3 }}.

run_message_queue(State) ->
    {undefined, State2} = deliver_queue(fun deliver_from_queue/3, undefined, State),
    State2.

attempt_immediate_delivery(none, _ChPid, Msg, State) ->
    Fun =
        fun (is_message_ready, false, _State) ->
                true;
            (AckRequired, false, State2) ->
                {AckTag, State3} =
                    if AckRequired ->
                            {ok, AckTag2, MS} = rabbit_mixed_queue:publish_delivered(Msg,
                                                                                     State2 #q.mixed_state),
                            {AckTag2, State2 #q { mixed_state = MS }};
                       true ->
                            {noack, State2}
                    end,
                {{Msg, false, AckTag, 0}, true, State3}
        end,
    deliver_queue(Fun, false, State);
attempt_immediate_delivery(Txn, ChPid, Msg, State) ->
    {ok, MS} = rabbit_mixed_queue:tx_publish(Msg, State #q.mixed_state),
    record_pending_message(Txn, ChPid, Msg),
    {true, State #q { mixed_state = MS }}.

deliver_or_enqueue(Txn, ChPid, Msg, State) ->
    case attempt_immediate_delivery(Txn, ChPid, Msg, State) of
        {true, NewState} ->
            {true, NewState};
        {false, NewState} ->
            %% Txn is none and no unblocked channels with consumers
            {ok, MS} = rabbit_mixed_queue:publish(Msg, State #q.mixed_state),
            {false, NewState #q { mixed_state = MS }}
    end.

%% all these messages have already been delivered at least once and
%% not ack'd, but need to be either redelivered or requeued
deliver_or_requeue_n([], State) ->
    run_message_queue(State);
deliver_or_requeue_n(MsgsWithAcks, State) ->
    {{_RemainingLengthMinusOne, AutoAcks, OutstandingMsgs}, NewState} =
        deliver_queue(fun deliver_or_requeue_msgs/3, {length(MsgsWithAcks) - 1, [], MsgsWithAcks}, State),
    {ok, MS} = rabbit_mixed_queue:ack(lists:reverse(AutoAcks), NewState #q.mixed_state),
    case OutstandingMsgs of
        [] -> run_message_queue(NewState #q { mixed_state = MS });
        _ -> {ok, MS2} = rabbit_mixed_queue:requeue(OutstandingMsgs, MS),
             NewState #q { mixed_state = MS2 }
    end.

deliver_or_requeue_msgs(is_message_ready, {Len, _AcksAcc, _MsgsWithAcks}, _State) ->
    -1 < Len;
deliver_or_requeue_msgs(false, {Len, AcksAcc, [{Msg, AckTag} | MsgsWithAcks]}, State) ->
    {{Msg, true, noack, Len}, {Len - 1, [AckTag|AcksAcc], MsgsWithAcks}, State};
deliver_or_requeue_msgs(true, {Len, AcksAcc, [{Msg, AckTag} | MsgsWithAcks]}, State) ->
    {{Msg, true, AckTag, Len}, {Len - 1, AcksAcc, MsgsWithAcks}, State}.

block_consumers(ChPid, RoundRobin) ->
    %%?LOGDEBUG("~p Blocking ~p from ~p~n", [self(), ChPid, queue:to_list(RoundRobin)]),
    queue:from_list(lists:filter(fun ({CP, _}) -> CP /= ChPid end,
                                 queue:to_list(RoundRobin))).

unblock_consumers(ChPid, Consumers, RoundRobin) ->
    %%?LOGDEBUG("Unblocking ~p ~p ~p~n", [ChPid, Consumers, queue:to_list(RoundRobin)]),
    queue:join(RoundRobin,
               queue:from_list([{ChPid, Con} || Con <- Consumers])).

block_consumer(ChPid, ConsumerTag, RoundRobin) ->
    %%?LOGDEBUG("~p Blocking ~p from ~p~n", [self(), ConsumerTag, queue:to_list(RoundRobin)]),
    queue:from_list(lists:filter(
                      fun ({CP, #consumer{tag = CT}}) ->
                              (CP /= ChPid) or (CT /= ConsumerTag)
                      end, queue:to_list(RoundRobin))).

possibly_unblock(State, ChPid, Update) ->
    case lookup_ch(ChPid) of
        not_found ->
            State;
        C ->
            NewC = Update(C),
            store_ch_record(NewC),
            case ch_record_state_transition(C, NewC) of
                ok      -> State;
                unblock -> NewRR = unblock_consumers(ChPid,
                                                     NewC#cr.consumers,
                                                     State#q.round_robin),
                           run_message_queue(State#q{round_robin = NewRR})
            end
    end.
    
check_auto_delete(State = #q{q = #amqqueue{auto_delete = false}}) ->
    {continue, State};
check_auto_delete(State = #q{has_had_consumers = false}) ->
    {continue, State};
check_auto_delete(State = #q{round_robin = RoundRobin}) ->
    % The clauses above rule out cases where no-one has consumed from
    % this queue yet, and cases where we are not an auto_delete queue
    % in any case. Thus it remains to check whether we have any active
    % listeners at this point.
    case queue:is_empty(RoundRobin) of
        true ->
            % There are no waiting listeners. It's possible that we're
            % completely unused. Check.
            case is_unused() of
                true ->
                    % There are no active consumers at this
                    % point. This is the signal to autodelete.
                    {stop, State};
                false ->
                    % There is at least one active consumer, so we
                    % shouldn't delete ourselves.
                    {continue, State}
            end;
        false ->
            % There are some waiting listeners, thus we are not
            % unused, so can continue life as normal without needing
            % to check the process dictionary.
            {continue, State}
    end.

handle_ch_down(DownPid, State = #q{exclusive_consumer = Holder,
                                   round_robin = ActiveConsumers}) ->
    case lookup_ch(DownPid) of
        not_found -> noreply(State);
        #cr{monitor_ref = MonitorRef, ch_pid = ChPid, txn = Txn,
            unacked_messages = UAM} ->
            NewActive = block_consumers(ChPid, ActiveConsumers),
            erlang:demonitor(MonitorRef),
            erase({ch, ChPid}),
            State1 =
                case Txn of
                    none -> State;
                    _    -> rollback_transaction(Txn, State)
                end,
            case check_auto_delete(
                   deliver_or_requeue_n(
                     [MsgWithAck ||
                         {_MsgId, MsgWithAck} <- dict:to_list(UAM)],
                     State1 # q {
                       exclusive_consumer = case Holder of
                                                {ChPid, _} -> none;
                                                Other -> Other
                                            end,
                       round_robin = NewActive})) of
                {continue, State2} ->
                    noreply(State2);
                {stop, State2} ->
                    {stop, normal, State2}
            end
    end.

cancel_holder(ChPid, ConsumerTag, {ChPid, ConsumerTag}) ->
    none;
cancel_holder(_ChPid, _ConsumerTag, Holder) ->
    Holder.

check_queue_owner(none,           _)         -> ok;
check_queue_owner({ReaderPid, _}, ReaderPid) -> ok;
check_queue_owner({_,         _}, _)         -> mismatch.

check_exclusive_access({_ChPid, _ConsumerTag}, _ExclusiveConsume) ->
    in_use;
check_exclusive_access(none, false) ->
    ok;
check_exclusive_access(none, true) ->
    case is_unused() of
        true  -> ok;
        false -> in_use
    end.

is_unused() ->
    is_unused1(get()).

is_unused1([]) ->
    true;
is_unused1([{{ch, _}, #cr{consumers = Consumers}} | _Rest])
  when Consumers /= [] ->
    false;
is_unused1([_ | Rest]) ->
    is_unused1(Rest).

maybe_send_reply(_ChPid, undefined) -> ok;
maybe_send_reply(ChPid, Msg) -> ok = rabbit_channel:send_command(ChPid, Msg).

qname(#q{q = #amqqueue{name = QName}}) -> QName.

lookup_tx(Txn) ->
    case get({txn, Txn}) of
        undefined -> #tx{ch_pid = none,
                         is_persistent = false,
                         pending_messages = [],
                         pending_acks = []};
        V -> V
    end.

store_tx(Txn, Tx) ->
    put({txn, Txn}, Tx).

erase_tx(Txn) ->
    erase({txn, Txn}).

all_tx_record() ->
    [T || {{txn, _}, T} <- get()].

all_tx() ->
    [Txn || {{txn, Txn}, _} <- get()].

record_pending_message(Txn, ChPid, Message = #basic_message { is_persistent = IsPersistent }) ->
    Tx = #tx{pending_messages = Pending, is_persistent = IsPersistentTxn } = lookup_tx(Txn),
    record_current_channel_tx(ChPid, Txn),
    store_tx(Txn, Tx #tx { pending_messages = [Message | Pending],
                           is_persistent = IsPersistentTxn orelse IsPersistent
                         }).

record_pending_acks(Txn, ChPid, MsgIds) ->
    Tx = #tx{pending_acks = Pending} = lookup_tx(Txn),
    record_current_channel_tx(ChPid, Txn),
    store_tx(Txn, Tx#tx{pending_acks = [MsgIds | Pending],
                        ch_pid = ChPid}).

commit_transaction(Txn, State) ->
    #tx { ch_pid = ChPid,
          pending_messages = PendingMessages,
          pending_acks = PendingAcks
        } = lookup_tx(Txn),
    PendingMessagesOrdered = lists:reverse(PendingMessages),
    PendingAcksOrdered = lists:append(lists:reverse(PendingAcks)),
    {ok, MS} =
        case lookup_ch(ChPid) of
            not_found ->
                rabbit_mixed_queue:tx_commit(
                  PendingMessagesOrdered, [], State #q.mixed_state);
            C = #cr { unacked_messages = UAM } ->
                {MsgWithAcks, Remaining} =
                    collect_messages(PendingAcksOrdered, UAM),
                store_ch_record(C#cr{unacked_messages = Remaining}),
                rabbit_mixed_queue:tx_commit(
                  PendingMessagesOrdered,
                  lists:map(fun ({_Msg, AckTag}) -> AckTag end, MsgWithAcks),
                  State #q.mixed_state)
        end,
    State #q { mixed_state = MS }.

rollback_transaction(Txn, State) ->
    #tx { pending_messages = PendingMessages
        } = lookup_tx(Txn),
    {ok, MS} = rabbit_mixed_queue:tx_cancel(lists:reverse(PendingMessages), State #q.mixed_state),
    erase_tx(Txn),
    State #q { mixed_state = MS }.

%% {A, B} = collect_messages(C, D) %% A = C `intersect` D; B = D \\ C
%% err, A = C `intersect` D , via projection through the dict that is C
collect_messages(MsgIds, UAM) ->
    lists:mapfoldl(
      fun (MsgId, D) -> {dict:fetch(MsgId, D), dict:erase(MsgId, D)} end,
      UAM, MsgIds).

infos(Items, State) -> [{Item, i(Item, State)} || Item <- Items].

i(name,        #q{q = #amqqueue{name        = Name}})       -> Name;
i(durable,     #q{q = #amqqueue{durable     = Durable}})    -> Durable;
i(auto_delete, #q{q = #amqqueue{auto_delete = AutoDelete}}) -> AutoDelete;
i(arguments,   #q{q = #amqqueue{arguments   = Arguments}})  -> Arguments;
i(pid, _) ->
    self();
i(messages_ready, #q { mixed_state = MS }) ->
    rabbit_mixed_queue:length(MS);
i(messages_unacknowledged, _) ->
    lists:sum([dict:size(UAM) ||
                  #cr{unacked_messages = UAM} <- all_ch_record()]);
i(messages_uncommitted, _) ->
    lists:sum([length(Pending) ||
                  #tx{pending_messages = Pending} <- all_tx_record()]);
i(messages, State) ->
    lists:sum([i(Item, State) || Item <- [messages_ready,
                                          messages_unacknowledged,
                                          messages_uncommitted]]);
i(acks_uncommitted, _) ->
    lists:sum([length(Pending) ||
                  #tx{pending_acks = Pending} <- all_tx_record()]);
i(consumers, _) ->
    lists:sum([length(Consumers) ||
                  #cr{consumers = Consumers} <- all_ch_record()]);
i(transactions, _) ->
    length(all_tx_record());
i(memory, _) ->
    {memory, M} = process_info(self(), memory),
    M;
i(Item, _) ->
    throw({bad_argument, Item}).

%---------------------------------------------------------------------------

handle_call(info, _From, State) ->
    reply(infos(?INFO_KEYS, State), State);

handle_call({info, Items}, _From, State) ->
    try
        reply({ok, infos(Items, State)}, State)
    catch Error -> reply({error, Error}, State)
    end;

handle_call({deliver_immediately, Txn, Message, ChPid}, _From, State) ->
    %% Synchronous, "immediate" delivery mode
    %%
    %% FIXME: Is this correct semantics?
    %%
    %% I'm worried in particular about the case where an exchange has
    %% two queues against a particular routing key, and a message is
    %% sent in immediate mode through the binding. In non-immediate
    %% mode, both queues get the message, saving it for later if
    %% there's noone ready to receive it just now. In immediate mode,
    %% should both queues still get the message, somehow, or should
    %% just all ready-to-consume queues get the message, with unready
    %% queues discarding the message?
    %%
    {Delivered, NewState} = attempt_immediate_delivery(Txn, ChPid, Message, State),
    reply(Delivered, NewState);

handle_call({deliver, Txn, Message, ChPid}, _From, State) ->
    %% Synchronous, "mandatory" delivery mode
    {Delivered, NewState} = deliver_or_enqueue(Txn, ChPid, Message, State),
    reply(Delivered, NewState);

handle_call({commit, Txn}, From, State) ->
    NewState = commit_transaction(Txn, State),
    %% optimisation: we reply straight away so the sender can continue
    gen_server2:reply(From, ok),
    erase_tx(Txn),
    noreply(run_message_queue(NewState));

handle_call({notify_down, ChPid}, From, State) ->
    %% optimisation: we reply straight away so the sender can continue
    gen_server2:reply(From, ok),
    handle_ch_down(ChPid, State);

handle_call({basic_get, ChPid, NoAck}, _From,
            State = #q{q = #amqqueue{name = QName},
                       next_msg_id = NextId,
                       mixed_state = MS
                       }) ->
    case rabbit_mixed_queue:deliver(MS) of
        {empty, MS2} -> reply(empty, State #q { mixed_state = MS2 });
        {{Msg, IsDelivered, AckTag, Remaining}, MS2} ->
            AckRequired = not(NoAck),
            {ok, MS3} =
                if AckRequired ->
                        C = #cr{unacked_messages = UAM} = ch_record(ChPid),
                        NewUAM = dict:store(NextId, {Msg, AckTag}, UAM),
                        store_ch_record(C#cr{unacked_messages = NewUAM}),
                        {ok, MS2};
                   true ->
                        rabbit_mixed_queue:ack([AckTag], MS2)
                end,
            Message = {QName, self(), NextId, IsDelivered, Msg},
            reply({ok, Remaining, Message},
                  State #q { next_msg_id = NextId + 1,
                             mixed_state = MS3
                           })
    end;

handle_call({basic_consume, NoAck, ReaderPid, ChPid, LimiterPid,
             ConsumerTag, ExclusiveConsume, OkMsg},
            _From, State = #q{owner = Owner,
                              exclusive_consumer = ExistingHolder,
                              round_robin = RoundRobin}) ->
    case check_queue_owner(Owner, ReaderPid) of
        mismatch ->
            reply({error, queue_owned_by_another_connection}, State);
        ok ->
            case check_exclusive_access(ExistingHolder, ExclusiveConsume) of
                in_use ->
                    reply({error, exclusive_consume_unavailable}, State);
                ok ->
                    C = #cr{consumers = Consumers} = ch_record(ChPid),
                    Consumer = #consumer{tag = ConsumerTag,
                                         ack_required = not(NoAck)},
                    store_ch_record(C#cr{consumers = [Consumer | Consumers],
                                         limiter_pid = LimiterPid}),
                    if Consumers == [] ->
                            ok = rabbit_limiter:register(LimiterPid, self());
                       true ->
                            ok
                    end,
                    ExclusiveConsumer =
                        if ExclusiveConsume -> {ChPid, ConsumerTag};
                           true             -> ExistingHolder
                        end,
                    State1 = State#q{has_had_consumers = true,
                                     exclusive_consumer = ExclusiveConsumer},
                    ok = maybe_send_reply(ChPid, OkMsg),
<<<<<<< HEAD
                    reply(ok, run_message_queue(State1))
=======
                    State2 =
                        case is_ch_blocked(C) of
                            true  -> State1;
                            false -> run_poke_burst(
                                       State1#q{
                                         round_robin = queue:in(
                                                         {ChPid, Consumer},
                                                         RoundRobin)})
                        end,
                    reply(ok, State2)
>>>>>>> 932be4e6
            end
    end;

handle_call({basic_cancel, ChPid, ConsumerTag, OkMsg}, _From,
            State = #q{exclusive_consumer = Holder,
                       round_robin = RoundRobin}) ->
    case lookup_ch(ChPid) of
        not_found ->
            ok = maybe_send_reply(ChPid, OkMsg),
            reply(ok, State);
        C = #cr{consumers = Consumers, limiter_pid = LimiterPid} ->
            NewConsumers = lists:filter
                             (fun (#consumer{tag = CT}) -> CT /= ConsumerTag end,
                              Consumers),
            store_ch_record(C#cr{consumers = NewConsumers}),
            if NewConsumers == [] ->
                    ok = rabbit_limiter:unregister(LimiterPid, self());
               true ->
                    ok
            end,
            ok = maybe_send_reply(ChPid, OkMsg),
            case check_auto_delete(
                   State#q{exclusive_consumer = cancel_holder(ChPid,
                                                              ConsumerTag,
                                                              Holder),
                           round_robin = block_consumer(ChPid,
                                                        ConsumerTag,
                                                        RoundRobin)}) of
                {continue, State1} ->
                    reply(ok, State1);
                {stop, State1} ->
                    {stop, normal, ok, State1}
            end
    end;

handle_call(stat, _From, State = #q{q = #amqqueue{name = Name},
                                    mixed_state = MS,
                                    round_robin = RoundRobin}) ->
    Length = rabbit_mixed_queue:length(MS),
    reply({ok, Name, Length, queue:len(RoundRobin)}, State);

handle_call({delete, IfUnused, IfEmpty}, _From,
            State = #q { mixed_state = MS }) ->
    Length = rabbit_mixed_queue:length(MS),
    IsEmpty = Length == 0,
    IsUnused = is_unused(),
    if
        IfEmpty and not(IsEmpty) ->
            reply({error, not_empty}, State);
        IfUnused and not(IsUnused) ->
            reply({error, in_use}, State);
        true ->
            {stop, normal, {ok, Length}, State}
    end;

handle_call(purge, _From, State) ->
    {Count, MS} = rabbit_mixed_queue:purge(State #q.mixed_state),
    reply({ok, Count},
          State #q { mixed_state = MS });

handle_call({claim_queue, ReaderPid}, _From, State = #q{owner = Owner,
                                                        exclusive_consumer = Holder}) ->
    case Owner of
        none ->
            case check_exclusive_access(Holder, true) of
                in_use ->
                    %% FIXME: Is this really the right answer? What if
                    %% an active consumer's reader is actually the
                    %% claiming pid? Should that be allowed? In order
                    %% to check, we'd need to hold not just the ch
                    %% pid for each consumer, but also its reader
                    %% pid...
                    reply(locked, State);
                ok ->
                    reply(ok, State#q{owner = {ReaderPid, erlang:monitor(process, ReaderPid)}})
            end;
        {ReaderPid, _MonitorRef} ->
            reply(ok, State);
        _ ->
            reply(locked, State)
    end.

handle_cast({deliver, Txn, Message, ChPid}, State) ->
    %% Asynchronous, non-"mandatory", non-"immediate" deliver mode.
    {_Delivered, NewState} = deliver_or_enqueue(Txn, ChPid, Message, State),
    noreply(NewState);

handle_cast({ack, Txn, MsgIds, ChPid}, State) ->
    case lookup_ch(ChPid) of
        not_found ->
            noreply(State);
        C = #cr{unacked_messages = UAM} ->
            {MsgWithAcks, Remaining} = collect_messages(MsgIds, UAM),
            case Txn of
                none ->
                    Acks = lists:map(fun ({_Msg, AckTag}) -> AckTag end, MsgWithAcks),
                    {ok, MS} = rabbit_mixed_queue:ack(Acks, State #q.mixed_state),
                    store_ch_record(C#cr{unacked_messages = Remaining}),
                    noreply(State #q { mixed_state = MS });
                _  ->
                    record_pending_acks(Txn, ChPid, MsgIds),
                    noreply(State)
            end
    end;

handle_cast({rollback, Txn}, State) ->
    noreply(rollback_transaction(Txn, State));

handle_cast({requeue, MsgIds, ChPid}, State) ->
    case lookup_ch(ChPid) of
        not_found ->
            rabbit_log:warning("Ignoring requeue from unknown ch: ~p~n",
                               [ChPid]),
            noreply(State);
        C = #cr{unacked_messages = UAM} ->
            {MsgWithAcks, NewUAM} = collect_messages(MsgIds, UAM),
            store_ch_record(C#cr{unacked_messages = NewUAM}),
            noreply(deliver_or_requeue_n(MsgWithAcks, State))
    end;

handle_cast({unblock, ChPid}, State) ->
    noreply(
      possibly_unblock(State, ChPid,
                       fun (C) -> C#cr{is_limit_active = false} end));

handle_cast({notify_sent, ChPid}, State) ->
    noreply(
      possibly_unblock(State, ChPid,
                       fun (C = #cr{unsent_message_count = Count}) ->
                               C#cr{unsent_message_count = Count - 1}
                       end));

handle_cast({limit, ChPid, LimiterPid}, State) ->
    noreply(
      possibly_unblock(
        State, ChPid,
        fun (C = #cr{consumers = Consumers,
                     limiter_pid = OldLimiterPid,
                     is_limit_active = Limited}) ->
                if Consumers =/= [] andalso OldLimiterPid == undefined ->
                        ok = rabbit_limiter:register(LimiterPid, self());
                   true ->
                        ok
                end,
                NewLimited = Limited andalso LimiterPid =/= undefined,
                C#cr{limiter_pid = LimiterPid, is_limit_active = NewLimited}
        end)).

handle_info({'DOWN', MonitorRef, process, DownPid, _Reason},
            State = #q{owner = {DownPid, MonitorRef}}) ->
    %% We know here that there are no consumers on this queue that are
    %% owned by other pids than the one that just went down, so since
    %% exclusive in some sense implies autodelete, we delete the queue
    %% here. The other way of implementing the "exclusive implies
    %% autodelete" feature is to actually set autodelete when an
    %% exclusive declaration is seen, but this has the problem that
    %% the python tests rely on the queue not going away after a
    %% basic.cancel when the queue was declared exclusive and
    %% nonautodelete.
    NewState = State#q{owner = none},
    {stop, normal, NewState};
handle_info({'DOWN', _MonitorRef, process, DownPid, _Reason}, State) ->
    handle_ch_down(DownPid, State);

handle_info(timeout, State) ->
    %% TODO: Once we drop support for R11B-5, we can change this to
    %% {noreply, State, hibernate};
    proc_lib:hibernate(gen_server2, enter_loop, [?MODULE, [], State]);

handle_info(Info, State) ->
    ?LOGDEBUG("Info in queue: ~p~n", [Info]),
    {stop, {unhandled_info, Info}, State}.<|MERGE_RESOLUTION|>--- conflicted
+++ resolved
@@ -177,17 +177,9 @@
             C = #cr{limiter_pid = LimiterPid,
                     unsent_message_count = Count,
                     unacked_messages = UAM} = ch_record(ChPid),
-<<<<<<< HEAD
             IsMsgReady = Fun(is_message_ready, FunAcc0, State),
-            case IsMsgReady
-                andalso
-                ( (not AckRequired)
-                  orelse
-                  rabbit_limiter:can_send( LimiterPid, self() )
-                ) of
-=======
-            case rabbit_limiter:can_send(LimiterPid, self(), AckRequired) of
->>>>>>> 932be4e6
+            case (IsMsgReady andalso
+                  rabbit_limiter:can_send( LimiterPid, self(), AckRequired )) of
                 true ->
                     case Fun(AckRequired, FunAcc0, State) of
                         {empty, FunAcc1, State2} ->
@@ -631,20 +623,16 @@
                     State1 = State#q{has_had_consumers = true,
                                      exclusive_consumer = ExclusiveConsumer},
                     ok = maybe_send_reply(ChPid, OkMsg),
-<<<<<<< HEAD
-                    reply(ok, run_message_queue(State1))
-=======
                     State2 =
                         case is_ch_blocked(C) of
                             true  -> State1;
-                            false -> run_poke_burst(
-                                       State1#q{
+                            false -> run_message_queue(
+                                       State1 #q {
                                          round_robin = queue:in(
                                                          {ChPid, Consumer},
                                                          RoundRobin)})
                         end,
                     reply(ok, State2)
->>>>>>> 932be4e6
             end
     end;
 
