--- conflicted
+++ resolved
@@ -2300,11 +2300,8 @@
               fun test_variable_queue_partial_segments_delta_thing/1,
               fun test_variable_queue_all_the_bits_not_covered_elsewhere1/1,
               fun test_variable_queue_all_the_bits_not_covered_elsewhere2/1,
-<<<<<<< HEAD
+              fun test_drop/1,
               fun test_variable_queue_fold_msg_on_disk/1,
-=======
-              fun test_drop/1,
->>>>>>> a3d76edc
               fun test_dropwhile/1,
               fun test_dropwhile_varying_ram_duration/1,
               fun test_variable_queue_ack_limiting/1,
