%%   The contents of this file are subject to the Mozilla Public License
%%   Version 1.1 (the "License"); you may not use this file except in
%%   compliance with the License. You may obtain a copy of the License at
%%   http://www.mozilla.org/MPL/
%%
%%   Software distributed under the License is distributed on an "AS IS"
%%   basis, WITHOUT WARRANTY OF ANY KIND, either express or implied. See the
%%   License for the specific language governing rights and limitations
%%   under the License.
%%
%%   The Original Code is RabbitMQ.
%%
%%   The Initial Developers of the Original Code are LShift Ltd,
%%   Cohesive Financial Technologies LLC, and Rabbit Technologies Ltd.
%%
%%   Portions created before 22-Nov-2008 00:00:00 GMT by LShift Ltd,
%%   Cohesive Financial Technologies LLC, or Rabbit Technologies Ltd
%%   are Copyright (C) 2007-2008 LShift Ltd, Cohesive Financial
%%   Technologies LLC, and Rabbit Technologies Ltd.
%%
%%   Portions created by LShift Ltd are Copyright (C) 2007-2009 LShift
%%   Ltd. Portions created by Cohesive Financial Technologies LLC are
%%   Copyright (C) 2007-2009 Cohesive Financial Technologies
%%   LLC. Portions created by Rabbit Technologies Ltd are Copyright
%%   (C) 2007-2009 Rabbit Technologies Ltd.
%%
%%   All Rights Reserved.
%%
%%   Contributor(s): ______________________________________.
%%

-module(rabbit_amqqueue).

-export([start/0, recover/0, declare/4, delete/3, purge/1, internal_delete/1]).
-export([pseudo_queue/2]).
-export([lookup/1, with/2, with_or_die/2,
         stat/1, stat_all/0, deliver/5, redeliver/2, requeue/3, ack/4]).
-export([list/1, info/1, info/2, info_all/1, info_all/2]).
-export([claim_queue/2]).
-export([basic_get/3, basic_consume/8, basic_cancel/4]).
-export([notify_sent/2, unblock/2]).
-export([commit_all/2, rollback_all/2, notify_down_all/2, limit_all/3]).
-export([on_node_down/1]).

-import(mnesia).
-import(gen_server2).
-import(lists).
-import(queue).

-include("rabbit.hrl").
-include_lib("stdlib/include/qlc.hrl").

-define(CALL_TIMEOUT, 5000).

%%----------------------------------------------------------------------------

-ifdef(use_specs).

-type(qstats() :: {'ok', queue_name(), non_neg_integer(), non_neg_integer()}).
-type(qlen() :: {'ok', non_neg_integer()}).
-type(qfun(A) :: fun ((amqqueue()) -> A)).
-type(ok_or_errors() ::
      'ok' | {'error', [{'error' | 'exit' | 'throw', any()}]}).

-spec(start/0 :: () -> 'ok').
-spec(recover/0 :: () -> 'ok').
-spec(declare/4 :: (queue_name(), bool(), bool(), amqp_table()) ->
             amqqueue()).
-spec(lookup/1 :: (queue_name()) -> {'ok', amqqueue()} | not_found()).
-spec(with/2 :: (queue_name(), qfun(A)) -> A | not_found()).
-spec(with_or_die/2 :: (queue_name(), qfun(A)) -> A).
-spec(list/1 :: (vhost()) -> [amqqueue()]).
-spec(info/1 :: (amqqueue()) -> [info()]).
-spec(info/2 :: (amqqueue(), [info_key()]) -> [info()]).
-spec(info_all/1 :: (vhost()) -> [[info()]]).
-spec(info_all/2 :: (vhost(), [info_key()]) -> [[info()]]).
-spec(stat/1 :: (amqqueue()) -> qstats()).
-spec(stat_all/0 :: () -> [qstats()]).
-spec(delete/3 ::
      (amqqueue(), 'false', 'false') -> qlen();
      (amqqueue(), 'true' , 'false') -> qlen() | {'error', 'in_use'};
      (amqqueue(), 'false', 'true' ) -> qlen() | {'error', 'not_empty'};
      (amqqueue(), 'true' , 'true' ) -> qlen() |
                                            {'error', 'in_use'} |
                                            {'error', 'not_empty'}).
-spec(purge/1 :: (amqqueue()) -> qlen()).
-spec(deliver/5 :: (bool(), bool(), maybe(txn()), message(), pid()) -> bool()).
-spec(redeliver/2 :: (pid(), [{message(), bool()}]) -> 'ok').
-spec(requeue/3 :: (pid(), [msg_id()],  pid()) -> 'ok').
-spec(ack/4 :: (pid(), maybe(txn()), [msg_id()], pid()) -> 'ok').
-spec(commit_all/2 :: ([pid()], txn()) -> ok_or_errors()).
-spec(rollback_all/2 :: ([pid()], txn()) -> ok_or_errors()).
-spec(notify_down_all/2 :: ([pid()], pid()) -> ok_or_errors()).
<<<<<<< HEAD
-spec(limit_all/3 :: ([pid()], pid(), pid()) -> ok_or_errors()).
=======
-spec(limit_all/3 :: ([pid()], pid(), pid() | 'undefined') -> ok_or_errors()).
>>>>>>> 51b19aaf
-spec(claim_queue/2 :: (amqqueue(), pid()) -> 'ok' | 'locked').
-spec(basic_get/3 :: (amqqueue(), pid(), bool()) ->
             {'ok', non_neg_integer(), msg()} | 'empty').
-spec(basic_consume/8 ::
      (amqqueue(), bool(), pid(), pid(), pid(), ctag(), bool(), any()) ->
             'ok' | {'error', 'queue_owned_by_another_connection' |
                     'exclusive_consume_unavailable'}).
-spec(basic_cancel/4 :: (amqqueue(), pid(), ctag(), any()) -> 'ok').
-spec(notify_sent/2 :: (pid(), pid()) -> 'ok').
-spec(unblock/2 :: (pid(), pid()) -> 'ok').
-spec(internal_delete/1 :: (queue_name()) -> 'ok' | not_found()).
-spec(on_node_down/1 :: (erlang_node()) -> 'ok').
-spec(pseudo_queue/2 :: (binary(), pid()) -> amqqueue()).

-endif.

%%----------------------------------------------------------------------------

start() ->
    {ok,_} = supervisor:start_child(
               rabbit_sup,
               {rabbit_amqqueue_sup,
                {rabbit_amqqueue_sup, start_link, []},
                transient, infinity, supervisor, [rabbit_amqqueue_sup]}),
    ok.

recover() ->
    ok = recover_durable_queues(),
    ok.

recover_durable_queues() ->
    Node = node(),
    %% TODO: use dirty ops instead
    R = rabbit_misc:execute_mnesia_transaction(
          fun () ->
                  qlc:e(qlc:q([Q || Q = #amqqueue{pid = Pid}
                                        <- mnesia:table(durable_queues),
                                    node(Pid) == Node]))
          end),
    Queues = lists:map(fun start_queue_process/1, R),
    rabbit_misc:execute_mnesia_transaction(
      fun () ->
              lists:foreach(fun store_queue/1, Queues),
              ok
      end).

declare(QueueName, Durable, AutoDelete, Args) ->
    Q = start_queue_process(#amqqueue{name = QueueName,
                                      durable = Durable,
                                      auto_delete = AutoDelete,
                                      arguments = Args,
                                      pid = none}),
    case rabbit_misc:execute_mnesia_transaction(
           fun () ->
                   case mnesia:wread({amqqueue, QueueName}) of
                       [] -> ok = store_queue(Q),
                             ok = add_default_binding(Q),
                             Q;
                       [ExistingQ] -> ExistingQ
                   end
           end) of
        Q         -> Q;
        ExistingQ -> exit(Q#amqqueue.pid, shutdown),
                     ExistingQ
    end.

store_queue(Q = #amqqueue{durable = true}) ->
    ok = mnesia:write(durable_queues, Q, write),
    ok = mnesia:write(Q),
    ok;
store_queue(Q = #amqqueue{durable = false}) ->
    ok = mnesia:write(Q),
    ok.

start_queue_process(Q) ->
    {ok, Pid} = supervisor:start_child(rabbit_amqqueue_sup, [Q]),
    Q#amqqueue{pid = Pid}.

add_default_binding(#amqqueue{name = QueueName}) ->
    Exchange = rabbit_misc:r(QueueName, exchange, <<>>),
    RoutingKey = QueueName#resource.name,
    rabbit_exchange:add_binding(Exchange, QueueName, RoutingKey, []),
    ok.

lookup(Name) ->
    rabbit_misc:dirty_read({amqqueue, Name}).

with(Name, F, E) ->
    case lookup(Name) of
        {ok, Q} -> rabbit_misc:with_exit_handler(E, fun () -> F(Q) end);
        {error, not_found} -> E()
    end.

with(Name, F) ->
    with(Name, F, fun () -> {error, not_found} end).
with_or_die(Name, F) ->
    with(Name, F, fun () -> rabbit_misc:protocol_error(
                              not_found, "no ~s", [rabbit_misc:rs(Name)])
                  end).

list(VHostPath) ->
    mnesia:dirty_match_object(
      #amqqueue{name = rabbit_misc:r(VHostPath, queue), _ = '_'}).

map(VHostPath, F) -> rabbit_misc:filter_exit_map(F, list(VHostPath)).

info(#amqqueue{ pid = QPid }) ->
    gen_server2:call(QPid, info).

info(#amqqueue{ pid = QPid }, Items) ->
    case gen_server2:call(QPid, {info, Items}) of
        {ok, Res}      -> Res;
        {error, Error} -> throw(Error)
    end.

info_all(VHostPath) -> map(VHostPath, fun (Q) -> info(Q) end).

info_all(VHostPath, Items) -> map(VHostPath, fun (Q) -> info(Q, Items) end).

stat(#amqqueue{pid = QPid}) -> gen_server2:call(QPid, stat).

stat_all() ->
    lists:map(fun stat/1, rabbit_misc:dirty_read_all(amqqueue)).

delete(#amqqueue{ pid = QPid }, IfUnused, IfEmpty) ->
    gen_server2:call(QPid, {delete, IfUnused, IfEmpty}).

purge(#amqqueue{ pid = QPid }) -> gen_server2:call(QPid, purge).

deliver(_IsMandatory, true, Txn, Message, QPid) ->
    gen_server2:call(QPid, {deliver_immediately, Txn, Message});
deliver(true, _IsImmediate, Txn, Message, QPid) ->
    gen_server2:call(QPid, {deliver, Txn, Message}),
    true;
deliver(false, _IsImmediate, Txn, Message, QPid) ->
    gen_server2:cast(QPid, {deliver, Txn, Message}),
    true.

redeliver(QPid, Messages) ->
    gen_server2:cast(QPid, {redeliver, Messages}).

requeue(QPid, MsgIds, ChPid) ->
    gen_server2:cast(QPid, {requeue, MsgIds, ChPid}).

ack(QPid, Txn, MsgIds, ChPid) ->
    gen_server2:cast(QPid, {ack, Txn, MsgIds, ChPid}).

commit_all(QPids, Txn) ->
    Timeout = length(QPids) * ?CALL_TIMEOUT,
    safe_pmap_ok(
      fun (QPid) -> exit({queue_disappeared, QPid}) end,
      fun (QPid) -> gen_server2:call(QPid, {commit, Txn}, Timeout) end,
      QPids).

rollback_all(QPids, Txn) ->
    safe_pmap_ok(
      fun (QPid) -> exit({queue_disappeared, QPid}) end,
      fun (QPid) -> gen_server2:cast(QPid, {rollback, Txn}) end,
      QPids).

notify_down_all(QPids, ChPid) ->
    Timeout = length(QPids) * ?CALL_TIMEOUT,
    safe_pmap_ok(
      %% we don't care if the queue process has terminated in the
      %% meantime
      fun (_)    -> ok end,
      fun (QPid) -> gen_server2:call(QPid, {notify_down, ChPid}, Timeout) end,
      QPids).

limit_all(QPids, ChPid, LimiterPid) ->
    safe_pmap_ok(
      fun (_) -> ok end,
      fun (QPid) -> gen_server2:cast(QPid, {limit, ChPid, LimiterPid}) end,
      QPids).
    
claim_queue(#amqqueue{pid = QPid}, ReaderPid) ->
    gen_server2:call(QPid, {claim_queue, ReaderPid}).

basic_get(#amqqueue{pid = QPid}, ChPid, NoAck) ->
    gen_server2:call(QPid, {basic_get, ChPid, NoAck}).

basic_consume(#amqqueue{pid = QPid}, NoAck, ReaderPid, ChPid, LimiterPid,
              ConsumerTag, ExclusiveConsume, OkMsg) ->
    gen_server2:call(QPid, {basic_consume, NoAck, ReaderPid, ChPid, 
<<<<<<< HEAD
                           LimiterPid, ConsumerTag, ExclusiveConsume, OkMsg}).
=======
                            LimiterPid, ConsumerTag, ExclusiveConsume, OkMsg}).
>>>>>>> 51b19aaf

basic_cancel(#amqqueue{pid = QPid}, ChPid, ConsumerTag, OkMsg) ->
    ok = gen_server2:call(QPid, {basic_cancel, ChPid, ConsumerTag, OkMsg}).

notify_sent(QPid, ChPid) ->
    gen_server2:cast(QPid, {notify_sent, ChPid}).

unblock(QPid, ChPid) ->
    gen_server2:cast(QPid, {unblock, ChPid}).

internal_delete(QueueName) ->
    rabbit_misc:execute_mnesia_transaction(
      fun () ->
              case mnesia:wread({amqqueue, QueueName}) of
                  [] -> {error, not_found};
                  [Q] ->
                      ok = delete_queue(Q),
                      ok = mnesia:delete({durable_queues, QueueName}),
                      ok
              end
      end).

delete_queue(#amqqueue{name = QueueName}) ->
    ok = rabbit_exchange:delete_bindings_for_queue(QueueName),
    ok = mnesia:delete({amqqueue, QueueName}),
    ok.

on_node_down(Node) ->
    rabbit_misc:execute_mnesia_transaction(
      fun () ->
              qlc:fold(
                fun (Q, Acc) -> ok = delete_queue(Q), Acc end,
                ok,
                qlc:q([Q || Q = #amqqueue{pid = Pid}
                                <- mnesia:table(amqqueue),
                            node(Pid) == Node]))
      end).

pseudo_queue(QueueName, Pid) ->
    #amqqueue{name = QueueName,
              durable = false,
              auto_delete = false,
              arguments = [],
              pid = Pid}.

safe_pmap_ok(H, F, L) ->
    case [R || R <- rabbit_misc:upmap(
                      fun (V) ->
                              try
                                  rabbit_misc:with_exit_handler(
                                    fun () -> H(V) end,
                                    fun () -> F(V) end)
                              catch Class:Reason -> {Class, Reason}
                              end
                      end, L),
               R =/= ok] of
        []     -> ok;
        Errors -> {error, Errors}
    end.<|MERGE_RESOLUTION|>--- conflicted
+++ resolved
@@ -91,11 +91,7 @@
 -spec(commit_all/2 :: ([pid()], txn()) -> ok_or_errors()).
 -spec(rollback_all/2 :: ([pid()], txn()) -> ok_or_errors()).
 -spec(notify_down_all/2 :: ([pid()], pid()) -> ok_or_errors()).
-<<<<<<< HEAD
--spec(limit_all/3 :: ([pid()], pid(), pid()) -> ok_or_errors()).
-=======
 -spec(limit_all/3 :: ([pid()], pid(), pid() | 'undefined') -> ok_or_errors()).
->>>>>>> 51b19aaf
 -spec(claim_queue/2 :: (amqqueue(), pid()) -> 'ok' | 'locked').
 -spec(basic_get/3 :: (amqqueue(), pid(), bool()) ->
              {'ok', non_neg_integer(), msg()} | 'empty').
@@ -280,11 +276,7 @@
 basic_consume(#amqqueue{pid = QPid}, NoAck, ReaderPid, ChPid, LimiterPid,
               ConsumerTag, ExclusiveConsume, OkMsg) ->
     gen_server2:call(QPid, {basic_consume, NoAck, ReaderPid, ChPid, 
-<<<<<<< HEAD
-                           LimiterPid, ConsumerTag, ExclusiveConsume, OkMsg}).
-=======
                             LimiterPid, ConsumerTag, ExclusiveConsume, OkMsg}).
->>>>>>> 51b19aaf
 
 basic_cancel(#amqqueue{pid = QPid}, ChPid, ConsumerTag, OkMsg) ->
     ok = gen_server2:call(QPid, {basic_cancel, ChPid, ConsumerTag, OkMsg}).
