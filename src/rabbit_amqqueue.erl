%% The contents of this file are subject to the Mozilla Public License
%% Version 1.1 (the "License"); you may not use this file except in
%% compliance with the License. You may obtain a copy of the License
%% at http://www.mozilla.org/MPL/
%%
%% Software distributed under the License is distributed on an "AS IS"
%% basis, WITHOUT WARRANTY OF ANY KIND, either express or implied. See
%% the License for the specific language governing rights and
%% limitations under the License.
%%
%% The Original Code is RabbitMQ.
%%
%% The Initial Developer of the Original Code is VMware, Inc.
%% Copyright (c) 2007-2013 VMware, Inc.  All rights reserved.
%%

-module(rabbit_amqqueue).

-export([recover/0, stop/0, start/1, declare/5,
         delete_immediately/1, delete/3, purge/1, forget_all_durable/1]).
-export([pseudo_queue/2]).
-export([lookup/1, not_found_or_absent/1, with/2, with/3, with_or_die/2,
         assert_equivalence/5,
         check_exclusive_access/2, with_exclusive_access_or_die/3,
         stat/1, deliver/2, deliver_flow/2, requeue/3, ack/3, reject/4]).
-export([list/0, list/1, info_keys/0, info/1, info/2, info_all/1, info_all/2]).
-export([force_event_refresh/0, wake_up/1]).
-export([consumers/1, consumers_all/1, consumer_info_keys/0]).
<<<<<<< HEAD
-export([basic_get/4, basic_consume/8, basic_cancel/4]).
-export([notify_sent/2, notify_sent_queue_down/1, resume/2, flush_all/2]).
-export([notify_down_all/2, activate_limit_all/2]).
=======
-export([basic_get/3, basic_consume/8, basic_cancel/4]).
-export([notify_sent/2, notify_sent_queue_down/1, unblock/2, flush_all/2]).
-export([notify_down_all/2, limit_all/3, credit/5]).
>>>>>>> 03efd492
-export([on_node_down/1]).
-export([update/2, store_queue/1, policy_changed/2]).
-export([start_mirroring/1, stop_mirroring/1, sync_mirrors/1,
         cancel_sync_mirrors/1]).

%% internal
-export([internal_declare/2, internal_delete/1, run_backing_queue/3,
         set_ram_duration_target/2, set_maximum_since_use/2]).

-include("rabbit.hrl").
-include_lib("stdlib/include/qlc.hrl").

-define(INTEGER_ARG_TYPES, [byte, short, signedint, long]).

-define(MORE_CONSUMER_CREDIT_AFTER, 50).

-define(FAILOVER_WAIT_MILLIS, 100).

%%----------------------------------------------------------------------------

-ifdef(use_specs).

-export_type([name/0, qmsg/0, routing_result/0]).

-type(name() :: rabbit_types:r('queue')).
-type(qpids() :: [pid()]).
-type(qlen() :: rabbit_types:ok(non_neg_integer())).
-type(qfun(A) :: fun ((rabbit_types:amqqueue()) -> A | no_return())).
-type(qmsg() :: {name(), pid(), msg_id(), boolean(), rabbit_types:message()}).
-type(msg_id() :: non_neg_integer()).
-type(ok_or_errors() ::
        'ok' | {'error', [{'error' | 'exit' | 'throw', any()}]}).
-type(routing_result() :: 'routed' | 'unroutable').
-type(queue_or_absent() :: rabbit_types:amqqueue() |
                           {'absent', rabbit_types:amqqueue()}).
-type(not_found_or_absent() :: 'not_found' |
                               {'absent', rabbit_types:amqqueue()}).
-spec(recover/0 :: () -> [rabbit_types:amqqueue()]).
-spec(stop/0 :: () -> 'ok').
-spec(start/1 :: ([rabbit_types:amqqueue()]) -> 'ok').
-spec(declare/5 ::
        (name(), boolean(), boolean(),
         rabbit_framing:amqp_table(), rabbit_types:maybe(pid()))
        -> {'new' | 'existing' | 'absent', rabbit_types:amqqueue()} |
           rabbit_types:channel_exit()).
-spec(internal_declare/2 ::
        (rabbit_types:amqqueue(), boolean())
        -> queue_or_absent() | rabbit_misc:thunk(queue_or_absent())).
-spec(update/2 ::
        (name(),
         fun((rabbit_types:amqqueue()) -> rabbit_types:amqqueue())) -> 'ok').
-spec(lookup/1 ::
        (name()) -> rabbit_types:ok(rabbit_types:amqqueue()) |
                    rabbit_types:error('not_found');
        ([name()]) -> [rabbit_types:amqqueue()]).
-spec(not_found_or_absent/1 :: (name()) -> not_found_or_absent()).
-spec(with/2 :: (name(), qfun(A)) ->
                     A | rabbit_types:error(not_found_or_absent())).
-spec(with/3 :: (name(), qfun(A), fun((not_found_or_absent()) -> B)) -> A | B).
-spec(with_or_die/2 ::
        (name(), qfun(A)) -> A | rabbit_types:channel_exit()).
-spec(assert_equivalence/5 ::
        (rabbit_types:amqqueue(), boolean(), boolean(),
         rabbit_framing:amqp_table(), rabbit_types:maybe(pid()))
        -> 'ok' | rabbit_types:channel_exit() |
           rabbit_types:connection_exit()).
-spec(check_exclusive_access/2 ::
        (rabbit_types:amqqueue(), pid())
        -> 'ok' | rabbit_types:channel_exit()).
-spec(with_exclusive_access_or_die/3 ::
        (name(), pid(), qfun(A)) -> A | rabbit_types:channel_exit()).
-spec(list/0 :: () -> [rabbit_types:amqqueue()]).
-spec(list/1 :: (rabbit_types:vhost()) -> [rabbit_types:amqqueue()]).
-spec(info_keys/0 :: () -> rabbit_types:info_keys()).
-spec(info/1 :: (rabbit_types:amqqueue()) -> rabbit_types:infos()).
-spec(info/2 ::
        (rabbit_types:amqqueue(), rabbit_types:info_keys())
        -> rabbit_types:infos()).
-spec(info_all/1 :: (rabbit_types:vhost()) -> [rabbit_types:infos()]).
-spec(info_all/2 :: (rabbit_types:vhost(), rabbit_types:info_keys())
                    -> [rabbit_types:infos()]).
-spec(force_event_refresh/0 :: () -> 'ok').
-spec(wake_up/1 :: (rabbit_types:amqqueue()) -> 'ok').
-spec(consumers/1 ::
        (rabbit_types:amqqueue())
        -> [{pid(), rabbit_types:ctag(), boolean()}]).
-spec(consumer_info_keys/0 :: () -> rabbit_types:info_keys()).
-spec(consumers_all/1 ::
        (rabbit_types:vhost())
        -> [{name(), pid(), rabbit_types:ctag(), boolean()}]).
-spec(stat/1 ::
        (rabbit_types:amqqueue())
        -> {'ok', non_neg_integer(), non_neg_integer()}).
-spec(delete_immediately/1 :: (qpids()) -> 'ok').
-spec(delete/3 ::
        (rabbit_types:amqqueue(), 'false', 'false')
        -> qlen();
        (rabbit_types:amqqueue(), 'true' , 'false')
        -> qlen() | rabbit_types:error('in_use');
        (rabbit_types:amqqueue(), 'false', 'true' )
        -> qlen() | rabbit_types:error('not_empty');
        (rabbit_types:amqqueue(), 'true' , 'true' )
        -> qlen() |
           rabbit_types:error('in_use') |
           rabbit_types:error('not_empty')).
-spec(purge/1 :: (rabbit_types:amqqueue()) -> qlen()).
-spec(forget_all_durable/1 :: (node()) -> 'ok').
-spec(deliver/2 :: ([rabbit_types:amqqueue()], rabbit_types:delivery()) ->
                        {routing_result(), qpids()}).
-spec(deliver_flow/2 :: ([rabbit_types:amqqueue()], rabbit_types:delivery()) ->
                             {routing_result(), qpids()}).
-spec(requeue/3 :: (pid(), [msg_id()],  pid()) -> 'ok').
-spec(ack/3 :: (pid(), [msg_id()], pid()) -> 'ok').
-spec(reject/4 :: (pid(), [msg_id()], boolean(), pid()) -> 'ok').
-spec(notify_down_all/2 :: (qpids(), pid()) -> ok_or_errors()).
<<<<<<< HEAD
-spec(activate_limit_all/2 :: (qpids(), pid()) -> ok_or_errors()).
-spec(basic_get/4 :: (rabbit_types:amqqueue(), pid(), boolean(), pid()) ->
                          {'ok', non_neg_integer(), qmsg()} | 'empty').
-spec(basic_consume/8 ::
        (rabbit_types:amqqueue(), boolean(), pid(), pid(), boolean(),
         rabbit_types:ctag(), boolean(), any())
=======
-spec(limit_all/3 :: (qpids(), pid(), rabbit_limiter:token()) ->
                          ok_or_errors()).
-spec(credit/5 :: (rabbit_types:amqqueue(), pid(), rabbit_types:ctag(),
                   non_neg_integer(), boolean()) -> 'ok').
-spec(basic_get/3 :: (rabbit_types:amqqueue(), pid(), boolean()) ->
                          {'ok', non_neg_integer(), qmsg()} | 'empty').
-spec(basic_consume/8 ::
        (rabbit_types:amqqueue(), boolean(), pid(),
         rabbit_limiter:token(), rabbit_types:ctag(), boolean(),
         {non_neg_integer(), boolean()} | 'none', any())
>>>>>>> 03efd492
        -> rabbit_types:ok_or_error('exclusive_consume_unavailable')).
-spec(basic_cancel/4 ::
        (rabbit_types:amqqueue(), pid(), rabbit_types:ctag(), any()) -> 'ok').
-spec(notify_sent/2 :: (pid(), pid()) -> 'ok').
-spec(notify_sent_queue_down/1 :: (pid()) -> 'ok').
-spec(resume/2 :: (pid(), pid()) -> 'ok').
-spec(flush_all/2 :: (qpids(), pid()) -> 'ok').
-spec(internal_delete/1 ::
        (name()) -> rabbit_types:ok_or_error('not_found') |
                    rabbit_types:connection_exit() |
                    fun (() -> rabbit_types:ok_or_error('not_found') |
                               rabbit_types:connection_exit())).
-spec(run_backing_queue/3 ::
        (pid(), atom(),
         (fun ((atom(), A) -> {[rabbit_types:msg_id()], A}))) -> 'ok').
-spec(set_ram_duration_target/2 :: (pid(), number() | 'infinity') -> 'ok').
-spec(set_maximum_since_use/2 :: (pid(), non_neg_integer()) -> 'ok').
-spec(on_node_down/1 :: (node()) -> 'ok').
-spec(pseudo_queue/2 :: (name(), pid()) -> rabbit_types:amqqueue()).
-spec(store_queue/1 :: (rabbit_types:amqqueue()) -> 'ok').
-spec(policy_changed/2 ::
        (rabbit_types:amqqueue(), rabbit_types:amqqueue()) -> 'ok').
-spec(start_mirroring/1 :: (pid()) -> 'ok').
-spec(stop_mirroring/1 :: (pid()) -> 'ok').
-spec(sync_mirrors/1 :: (pid()) -> 'ok' | rabbit_types:error('not_mirrored')).
-spec(cancel_sync_mirrors/1 :: (pid()) -> 'ok' | {'ok', 'not_syncing'}).

-endif.

%%----------------------------------------------------------------------------

-define(CONSUMER_INFO_KEYS,
        [queue_name, channel_pid, consumer_tag, ack_required]).

recover() ->
    %% Clear out remnants of old incarnation, in case we restarted
    %% faster than other nodes handled DOWN messages from us.
    on_node_down(node()),
    DurableQueues = find_durable_queues(),
    {ok, BQ} = application:get_env(rabbit, backing_queue_module),
    ok = BQ:start([QName || #amqqueue{name = QName} <- DurableQueues]),
    {ok,_} = supervisor:start_child(
               rabbit_sup,
               {rabbit_amqqueue_sup,
                {rabbit_amqqueue_sup, start_link, []},
                transient, infinity, supervisor, [rabbit_amqqueue_sup]}),
    recover_durable_queues(DurableQueues).

stop() ->
    ok = supervisor:terminate_child(rabbit_sup, rabbit_amqqueue_sup),
    ok = supervisor:delete_child(rabbit_sup, rabbit_amqqueue_sup),
    {ok, BQ} = application:get_env(rabbit, backing_queue_module),
    ok = BQ:stop().

start(Qs) ->
    %% At this point all recovered queues and their bindings are
    %% visible to routing, so now it is safe for them to complete
    %% their initialisation (which may involve interacting with other
    %% queues).
    [Pid ! {self(), go} || #amqqueue{pid = Pid} <- Qs],
    ok.

find_durable_queues() ->
    Node = node(),
    %% TODO: use dirty ops instead
    rabbit_misc:execute_mnesia_transaction(
      fun () ->
              qlc:e(qlc:q([Q || Q = #amqqueue{pid = Pid}
                                    <- mnesia:table(rabbit_durable_queue),
                                node(Pid) == Node]))
      end).

recover_durable_queues(DurableQueues) ->
    Qs = [start_queue_process(node(), Q) || Q <- DurableQueues],
    [Q || Q = #amqqueue{pid = Pid} <- Qs,
          gen_server2:call(Pid, {init, self()}, infinity) == {new, Q}].

declare(QueueName, Durable, AutoDelete, Args, Owner) ->
    ok = check_declare_arguments(QueueName, Args),
    Q0 = rabbit_policy:set(#amqqueue{name            = QueueName,
                                     durable         = Durable,
                                     auto_delete     = AutoDelete,
                                     arguments       = Args,
                                     exclusive_owner = Owner,
                                     pid             = none,
                                     slave_pids      = [],
                                     sync_slave_pids = [],
                                     gm_pids         = []}),
    {Node, _MNodes} = rabbit_mirror_queue_misc:suggested_queue_nodes(Q0),
    Q1 = start_queue_process(Node, Q0),
    gen_server2:call(Q1#amqqueue.pid, {init, new}, infinity).

internal_declare(Q, true) ->
    rabbit_misc:execute_mnesia_tx_with_tail(
      fun () -> ok = store_queue(Q), rabbit_misc:const(Q) end);
internal_declare(Q = #amqqueue{name = QueueName}, false) ->
    rabbit_misc:execute_mnesia_tx_with_tail(
      fun () ->
              case mnesia:wread({rabbit_queue, QueueName}) of
                  [] ->
                      case not_found_or_absent(QueueName) of
                          not_found        -> Q1 = rabbit_policy:set(Q),
                                              ok = store_queue(Q1),
                                              B = add_default_binding(Q1),
                                              fun () -> B(), Q1 end;
                          {absent, _Q} = R -> rabbit_misc:const(R)
                      end;
                  [ExistingQ = #amqqueue{pid = QPid}] ->
                      case rabbit_misc:is_process_alive(QPid) of
                          true  -> rabbit_misc:const(ExistingQ);
                          false -> TailFun = internal_delete(QueueName),
                                   fun () -> TailFun(), ExistingQ end
                      end
              end
      end).

update(Name, Fun) ->
    case mnesia:wread({rabbit_queue, Name}) of
        [Q = #amqqueue{durable = Durable}] ->
            Q1 = Fun(Q),
            ok = mnesia:write(rabbit_queue, Q1, write),
            case Durable of
                true -> ok = mnesia:write(rabbit_durable_queue, Q1, write);
                _    -> ok
            end;
        [] ->
            ok
    end.

store_queue(Q = #amqqueue{durable = true}) ->
    ok = mnesia:write(rabbit_durable_queue, Q#amqqueue{slave_pids = []}, write),
    ok = mnesia:write(rabbit_queue, Q, write),
    ok;
store_queue(Q = #amqqueue{durable = false}) ->
    ok = mnesia:write(rabbit_queue, Q, write),
    ok.

policy_changed(Q1, Q2) ->
    rabbit_mirror_queue_misc:update_mirrors(Q1, Q2),
    %% Make sure we emit a stats event even if nothing
    %% mirroring-related has changed - the policy may have changed anyway.
    wake_up(Q1).

start_queue_process(Node, Q) ->
    {ok, Pid} = rabbit_amqqueue_sup:start_child(Node, [Q]),
    Q#amqqueue{pid = Pid}.

add_default_binding(#amqqueue{name = QueueName}) ->
    ExchangeName = rabbit_misc:r(QueueName, exchange, <<>>),
    RoutingKey = QueueName#resource.name,
    rabbit_binding:add(#binding{source      = ExchangeName,
                                destination = QueueName,
                                key         = RoutingKey,
                                args        = []}).

lookup([])     -> [];                             %% optimisation
lookup([Name]) -> ets:lookup(rabbit_queue, Name); %% optimisation
lookup(Names) when is_list(Names) ->
    %% Normally we'd call mnesia:dirty_read/1 here, but that is quite
    %% expensive for reasons explained in rabbit_misc:dirty_read/1.
    lists:append([ets:lookup(rabbit_queue, Name) || Name <- Names]);
lookup(Name) ->
    rabbit_misc:dirty_read({rabbit_queue, Name}).

not_found_or_absent(Name) ->
    %% NB: we assume that the caller has already performed a lookup on
    %% rabbit_queue and not found anything
    case mnesia:read({rabbit_durable_queue, Name}) of
        []  -> not_found;
        [Q] -> {absent, Q} %% Q exists on stopped node
    end.

not_found_or_absent_dirty(Name) ->
    %% We should read from both tables inside a tx, to get a
    %% consistent view. But the chances of an inconsistency are small,
    %% and only affect the error kind.
    case rabbit_misc:dirty_read({rabbit_durable_queue, Name}) of
        {error, not_found} -> not_found;
        {ok, Q}            -> {absent, Q}
    end.

with(Name, F, E) ->
    case lookup(Name) of
        {ok, Q = #amqqueue{pid = QPid}} ->
            %% We check is_process_alive(QPid) in case we receive a
            %% nodedown (for example) in F() that has nothing to do
            %% with the QPid.
            rabbit_misc:with_exit_handler(
              fun () ->
                      case rabbit_misc:is_process_alive(QPid) of
                          true  -> E(not_found_or_absent_dirty(Name));
                          false -> timer:sleep(25),
                                   with(Name, F, E)
                      end
              end, fun () -> F(Q) end);
        {error, not_found} ->
            E(not_found_or_absent_dirty(Name))
    end.

with(Name, F) -> with(Name, F, fun (E) -> {error, E} end).

with_or_die(Name, F) ->
    with(Name, F, fun (not_found)   -> rabbit_misc:not_found(Name);
                      ({absent, Q}) -> rabbit_misc:absent(Q)
                  end).

assert_equivalence(#amqqueue{durable     = Durable,
                             auto_delete = AutoDelete} = Q,
                   Durable, AutoDelete, RequiredArgs, Owner) ->
    assert_args_equivalence(Q, RequiredArgs),
    check_exclusive_access(Q, Owner, strict);
assert_equivalence(#amqqueue{name = QueueName},
                   _Durable, _AutoDelete, _RequiredArgs, _Owner) ->
    rabbit_misc:protocol_error(
      precondition_failed, "parameters for ~s not equivalent",
      [rabbit_misc:rs(QueueName)]).

check_exclusive_access(Q, Owner) -> check_exclusive_access(Q, Owner, lax).

check_exclusive_access(#amqqueue{exclusive_owner = Owner}, Owner, _MatchType) ->
    ok;
check_exclusive_access(#amqqueue{exclusive_owner = none}, _ReaderPid, lax) ->
    ok;
check_exclusive_access(#amqqueue{name = QueueName}, _ReaderPid, _MatchType) ->
    rabbit_misc:protocol_error(
      resource_locked,
      "cannot obtain exclusive access to locked ~s",
      [rabbit_misc:rs(QueueName)]).

with_exclusive_access_or_die(Name, ReaderPid, F) ->
    with_or_die(Name,
                fun (Q) -> check_exclusive_access(Q, ReaderPid), F(Q) end).

assert_args_equivalence(#amqqueue{name = QueueName, arguments = Args},
                        RequiredArgs) ->
    rabbit_misc:assert_args_equivalence(Args, RequiredArgs, QueueName,
                                        [Key || {Key, _Fun} <- args()]).

check_declare_arguments(QueueName, Args) ->
    [case rabbit_misc:table_lookup(Args, Key) of
         undefined -> ok;
         TypeVal   -> case Fun(TypeVal, Args) of
                          ok             -> ok;
                          {error, Error} -> rabbit_misc:protocol_error(
                                              precondition_failed,
                                              "invalid arg '~s' for ~s: ~255p",
                                              [Key, rabbit_misc:rs(QueueName),
                                               Error])
                      end
     end || {Key, Fun} <- args()],
    ok.

args() ->
    [{<<"x-expires">>,                 fun check_expires_arg/2},
     {<<"x-message-ttl">>,             fun check_message_ttl_arg/2},
     {<<"x-dead-letter-exchange">>,    fun check_string_arg/2},
     {<<"x-dead-letter-routing-key">>, fun check_dlxrk_arg/2},
     {<<"x-max-length">>,              fun check_max_length_arg/2}].

check_string_arg({longstr, _}, _Args) -> ok;
check_string_arg({Type,    _}, _Args) -> {error, {unacceptable_type, Type}}.

check_int_arg({Type, _}, _) ->
    case lists:member(Type, ?INTEGER_ARG_TYPES) of
        true  -> ok;
        false -> {error, {unacceptable_type, Type}}
    end.

check_max_length_arg({Type, Val}, Args) ->
    case check_int_arg({Type, Val}, Args) of
        ok when Val >= 0 -> ok;
        ok               -> {error, {value_negative, Val}};
        Error            -> Error
    end.

check_expires_arg({Type, Val}, Args) ->
    case check_int_arg({Type, Val}, Args) of
        ok when Val == 0 -> {error, {value_zero, Val}};
        ok               -> rabbit_misc:check_expiry(Val);
        Error            -> Error
    end.

check_message_ttl_arg({Type, Val}, Args) ->
    case check_int_arg({Type, Val}, Args) of
        ok    -> rabbit_misc:check_expiry(Val);
        Error -> Error
    end.

check_dlxrk_arg({longstr, _}, Args) ->
    case rabbit_misc:table_lookup(Args, <<"x-dead-letter-exchange">>) of
        undefined -> {error, routing_key_but_no_dlx_defined};
        _         -> ok
    end;
check_dlxrk_arg({Type,    _}, _Args) ->
    {error, {unacceptable_type, Type}}.

list() -> mnesia:dirty_match_object(rabbit_queue, #amqqueue{_ = '_'}).

list(VHostPath) ->
    mnesia:dirty_match_object(
      rabbit_queue,
      #amqqueue{name = rabbit_misc:r(VHostPath, queue), _ = '_'}).

info_keys() -> rabbit_amqqueue_process:info_keys().

map(VHostPath, F) -> rabbit_misc:filter_exit_map(F, list(VHostPath)).

info(#amqqueue{ pid = QPid }) -> delegate:call(QPid, info).

info(#amqqueue{ pid = QPid }, Items) ->
    case delegate:call(QPid, {info, Items}) of
        {ok, Res}      -> Res;
        {error, Error} -> throw(Error)
    end.

info_all(VHostPath) -> map(VHostPath, fun (Q) -> info(Q) end).

info_all(VHostPath, Items) -> map(VHostPath, fun (Q) -> info(Q, Items) end).

%% We need to account for the idea that queues may be mid-promotion
%% during force_event_refresh (since it's likely we're doing this in
%% the first place since a node failed). Therefore we keep poking at
%% the list of queues until we were able to talk to a live process or
%% the queue no longer exists.
force_event_refresh() -> force_event_refresh([Q#amqqueue.name || Q <- list()]).

force_event_refresh(QNames) ->
    Qs = [Q || Q <- list(), lists:member(Q#amqqueue.name, QNames)],
    {_, Bad} = rabbit_misc:multi_call(
                 [Q#amqqueue.pid || Q <- Qs], force_event_refresh),
    FailedPids = [Pid || {Pid, _Reason} <- Bad],
    Failed = [Name || #amqqueue{name = Name, pid = Pid} <- Qs,
                      lists:member(Pid, FailedPids)],
    case Failed of
        [] -> ok;
        _  -> timer:sleep(?FAILOVER_WAIT_MILLIS),
              force_event_refresh(Failed)
    end.

wake_up(#amqqueue{pid = QPid}) -> gen_server2:cast(QPid, wake_up).

consumers(#amqqueue{ pid = QPid }) -> delegate:call(QPid, consumers).

consumer_info_keys() -> ?CONSUMER_INFO_KEYS.

consumers_all(VHostPath) ->
    ConsumerInfoKeys=consumer_info_keys(),
    lists:append(
      map(VHostPath,
          fun (Q) ->
              [lists:zip(ConsumerInfoKeys,
                         [Q#amqqueue.name, ChPid, ConsumerTag, AckRequired]) ||
                         {ChPid, ConsumerTag, AckRequired} <- consumers(Q)]
          end)).

stat(#amqqueue{pid = QPid}) -> delegate:call(QPid, stat).

delete_immediately(QPids) ->
    [gen_server2:cast(QPid, delete_immediately) || QPid <- QPids],
    ok.

delete(#amqqueue{ pid = QPid }, IfUnused, IfEmpty) ->
    delegate:call(QPid, {delete, IfUnused, IfEmpty}).

purge(#amqqueue{ pid = QPid }) -> delegate:call(QPid, purge).

deliver(Qs, Delivery) -> deliver(Qs, Delivery, noflow).

deliver_flow(Qs, Delivery) -> deliver(Qs, Delivery, flow).

requeue(QPid, MsgIds, ChPid) -> delegate:call(QPid, {requeue, MsgIds, ChPid}).

ack(QPid, MsgIds, ChPid) -> delegate:cast(QPid, {ack, MsgIds, ChPid}).

reject(QPid, MsgIds, Requeue, ChPid) ->
    delegate:cast(QPid, {reject, MsgIds, Requeue, ChPid}).

notify_down_all(QPids, ChPid) ->
    {_, Bads} = delegate:call(QPids, {notify_down, ChPid}),
    case lists:filter(
           fun ({_Pid, {exit, {R, _}, _}}) -> rabbit_misc:is_abnormal_exit(R);
               ({_Pid, _})                 -> false
           end, Bads) of
        []    -> ok;
        Bads1 -> {error, Bads1}
    end.

activate_limit_all(QPids, ChPid) ->
    delegate:cast(QPids, {activate_limit, ChPid}).

<<<<<<< HEAD
basic_get(#amqqueue{pid = QPid}, ChPid, NoAck, LimiterPid) ->
    delegate:call(QPid, {basic_get, ChPid, NoAck, LimiterPid}).

basic_consume(#amqqueue{pid = QPid}, NoAck, ChPid, LimiterPid, LimiterActive,
              ConsumerTag, ExclusiveConsume, OkMsg) ->
    delegate:call(QPid, {basic_consume, NoAck, ChPid, LimiterPid, LimiterActive,
                         ConsumerTag, ExclusiveConsume, OkMsg}).
=======
credit(#amqqueue{pid = QPid}, ChPid, CTag, Credit, Drain) ->
    delegate:cast(QPid, {credit, ChPid, CTag, Credit, Drain}).

basic_get(#amqqueue{pid = QPid}, ChPid, NoAck) ->
    delegate:call(QPid, {basic_get, ChPid, NoAck}).

basic_consume(#amqqueue{pid = QPid}, NoAck, ChPid, Limiter,
              ConsumerTag, ExclusiveConsume, CreditArgs, OkMsg) ->
    delegate:call(QPid, {basic_consume, NoAck, ChPid, Limiter,
                         ConsumerTag, ExclusiveConsume, CreditArgs, OkMsg}).
>>>>>>> 03efd492

basic_cancel(#amqqueue{pid = QPid}, ChPid, ConsumerTag, OkMsg) ->
    delegate:call(QPid, {basic_cancel, ChPid, ConsumerTag, OkMsg}).

notify_sent(QPid, ChPid) ->
    Key = {consumer_credit_to, QPid},
    put(Key, case get(Key) of
                 1         -> gen_server2:cast(
                                QPid, {notify_sent, ChPid,
                                       ?MORE_CONSUMER_CREDIT_AFTER}),
                              ?MORE_CONSUMER_CREDIT_AFTER;
                 undefined -> erlang:monitor(process, QPid),
                              ?MORE_CONSUMER_CREDIT_AFTER - 1;
                 C         -> C - 1
             end),
    ok.

notify_sent_queue_down(QPid) ->
    erase({consumer_credit_to, QPid}),
    ok.

resume(QPid, ChPid) -> delegate:cast(QPid, {resume, ChPid}).

flush_all(QPids, ChPid) -> delegate:cast(QPids, {flush, ChPid}).

internal_delete1(QueueName) ->
    ok = mnesia:delete({rabbit_queue, QueueName}),
    %% this 'guarded' delete prevents unnecessary writes to the mnesia
    %% disk log
    case mnesia:wread({rabbit_durable_queue, QueueName}) of
        []  -> ok;
        [_] -> ok = mnesia:delete({rabbit_durable_queue, QueueName})
    end,
    %% we want to execute some things, as decided by rabbit_exchange,
    %% after the transaction.
    rabbit_binding:remove_for_destination(QueueName).

internal_delete(QueueName) ->
    rabbit_misc:execute_mnesia_tx_with_tail(
      fun () ->
              case mnesia:wread({rabbit_queue, QueueName}) of
                  []  -> rabbit_misc:const({error, not_found});
                  [_] -> Deletions = internal_delete1(QueueName),
                         T = rabbit_binding:process_deletions(Deletions),
                         fun() ->
                                 ok = T(),
                                 ok = rabbit_event:notify(queue_deleted,
                                                          [{name, QueueName}])
                         end
              end
      end).

forget_all_durable(Node) ->
    %% Note rabbit is not running so we avoid e.g. the worker pool. Also why
    %% we don't invoke the return from rabbit_binding:process_deletions/1.
    {atomic, ok} =
        mnesia:sync_transaction(
          fun () ->
                  Qs = mnesia:match_object(rabbit_durable_queue,
                                           #amqqueue{_ = '_'}, write),
                  [rabbit_binding:process_deletions(
                     internal_delete1(Name)) ||
                      #amqqueue{name = Name, pid = Pid} = Q <- Qs,
                      node(Pid) =:= Node,
                      rabbit_policy:get(<<"ha-mode">>, Q)
                          =:= {error, not_found}],
                  ok
          end),
    ok.

run_backing_queue(QPid, Mod, Fun) ->
    gen_server2:cast(QPid, {run_backing_queue, Mod, Fun}).

set_ram_duration_target(QPid, Duration) ->
    gen_server2:cast(QPid, {set_ram_duration_target, Duration}).

set_maximum_since_use(QPid, Age) ->
    gen_server2:cast(QPid, {set_maximum_since_use, Age}).

start_mirroring(QPid) -> ok = delegate:cast(QPid, start_mirroring).
stop_mirroring(QPid)  -> ok = delegate:cast(QPid, stop_mirroring).

sync_mirrors(QPid)        -> delegate:call(QPid, sync_mirrors).
cancel_sync_mirrors(QPid) -> delegate:call(QPid, cancel_sync_mirrors).

on_node_down(Node) ->
    rabbit_misc:execute_mnesia_tx_with_tail(
      fun () -> QsDels =
                    qlc:e(qlc:q([{QName, delete_queue(QName)} ||
                                    #amqqueue{name = QName, pid = Pid,
                                              slave_pids = []}
                                        <- mnesia:table(rabbit_queue),
                                    node(Pid) == Node andalso
                                    not rabbit_misc:is_process_alive(Pid)])),
                {Qs, Dels} = lists:unzip(QsDels),
                T = rabbit_binding:process_deletions(
                      lists:foldl(fun rabbit_binding:combine_deletions/2,
                                  rabbit_binding:new_deletions(), Dels)),
                fun () ->
                        T(),
                        lists:foreach(
                          fun(QName) ->
                                  ok = rabbit_event:notify(queue_deleted,
                                                           [{name, QName}])
                          end, Qs)
                end
      end).

delete_queue(QueueName) ->
    ok = mnesia:delete({rabbit_queue, QueueName}),
    rabbit_binding:remove_transient_for_destination(QueueName).

pseudo_queue(QueueName, Pid) ->
    #amqqueue{name         = QueueName,
              durable      = false,
              auto_delete  = false,
              arguments    = [],
              pid          = Pid,
              slave_pids   = []}.

deliver([], #delivery{mandatory = false}, _Flow) ->
    %% /dev/null optimisation
    {routed, []};

deliver(Qs, Delivery = #delivery{mandatory = false}, Flow) ->
    %% optimisation: when Mandatory = false, rabbit_amqqueue:deliver
    %% will deliver the message to the queue process asynchronously,
    %% and return true, which means all the QPids will always be
    %% returned. It is therefore safe to use a fire-and-forget cast
    %% here and return the QPids - the semantics is preserved. This
    %% scales much better than the case below.
    {MPids, SPids} = qpids(Qs),
    QPids = MPids ++ SPids,
    case Flow of
        flow   -> [credit_flow:send(QPid) || QPid <- QPids];
        noflow -> ok
    end,

    %% We let slaves know that they were being addressed as slaves at
    %% the time - if they receive such a message from the channel
    %% after they have become master they should mark the message as
    %% 'delivered' since they do not know what the master may have
    %% done with it.
    MMsg = {deliver, Delivery, false, Flow},
    SMsg = {deliver, Delivery, true,  Flow},
    delegate:cast(MPids, MMsg),
    delegate:cast(SPids, SMsg),
    {routed, QPids};

deliver(Qs, Delivery, _Flow) ->
    {MPids, SPids} = qpids(Qs),
    %% see comment above
    MMsg = {deliver, Delivery, false},
    SMsg = {deliver, Delivery, true},
    {MRouted, _} = delegate:call(MPids, MMsg),
    {SRouted, _} = delegate:call(SPids, SMsg),
    case MRouted ++ SRouted of
        [] -> {unroutable, []};
        R  -> {routed,     [QPid || {QPid, ok} <- R]}
    end.

qpids([]) -> {[], []}; %% optimisation
qpids([#amqqueue{pid = QPid, slave_pids = SPids}]) -> {[QPid], SPids}; %% opt
qpids(Qs) ->
    {MPids, SPids} = lists:foldl(fun (#amqqueue{pid = QPid, slave_pids = SPids},
                                      {MPidAcc, SPidAcc}) ->
                                         {[QPid | MPidAcc], [SPids | SPidAcc]}
                                 end, {[], []}, Qs),
    {MPids, lists:append(SPids)}.<|MERGE_RESOLUTION|>--- conflicted
+++ resolved
@@ -26,15 +26,9 @@
 -export([list/0, list/1, info_keys/0, info/1, info/2, info_all/1, info_all/2]).
 -export([force_event_refresh/0, wake_up/1]).
 -export([consumers/1, consumers_all/1, consumer_info_keys/0]).
-<<<<<<< HEAD
--export([basic_get/4, basic_consume/8, basic_cancel/4]).
+-export([basic_get/4, basic_consume/9, basic_cancel/4]).
 -export([notify_sent/2, notify_sent_queue_down/1, resume/2, flush_all/2]).
--export([notify_down_all/2, activate_limit_all/2]).
-=======
--export([basic_get/3, basic_consume/8, basic_cancel/4]).
--export([notify_sent/2, notify_sent_queue_down/1, unblock/2, flush_all/2]).
--export([notify_down_all/2, limit_all/3, credit/5]).
->>>>>>> 03efd492
+-export([notify_down_all/2, activate_limit_all/2, credit/5]).
 -export([on_node_down/1]).
 -export([update/2, store_queue/1, policy_changed/2]).
 -export([start_mirroring/1, stop_mirroring/1, sync_mirrors/1,
@@ -150,25 +144,14 @@
 -spec(ack/3 :: (pid(), [msg_id()], pid()) -> 'ok').
 -spec(reject/4 :: (pid(), [msg_id()], boolean(), pid()) -> 'ok').
 -spec(notify_down_all/2 :: (qpids(), pid()) -> ok_or_errors()).
-<<<<<<< HEAD
 -spec(activate_limit_all/2 :: (qpids(), pid()) -> ok_or_errors()).
 -spec(basic_get/4 :: (rabbit_types:amqqueue(), pid(), boolean(), pid()) ->
                           {'ok', non_neg_integer(), qmsg()} | 'empty').
--spec(basic_consume/8 ::
-        (rabbit_types:amqqueue(), boolean(), pid(), pid(), boolean(),
-         rabbit_types:ctag(), boolean(), any())
-=======
--spec(limit_all/3 :: (qpids(), pid(), rabbit_limiter:token()) ->
-                          ok_or_errors()).
 -spec(credit/5 :: (rabbit_types:amqqueue(), pid(), rabbit_types:ctag(),
                    non_neg_integer(), boolean()) -> 'ok').
--spec(basic_get/3 :: (rabbit_types:amqqueue(), pid(), boolean()) ->
-                          {'ok', non_neg_integer(), qmsg()} | 'empty').
--spec(basic_consume/8 ::
-        (rabbit_types:amqqueue(), boolean(), pid(),
-         rabbit_limiter:token(), rabbit_types:ctag(), boolean(),
-         {non_neg_integer(), boolean()} | 'none', any())
->>>>>>> 03efd492
+-spec(basic_consume/9 ::
+        (rabbit_types:amqqueue(), boolean(), pid(), pid(), boolean(),
+         rabbit_types:ctag(), boolean(), {non_neg_integer(), boolean()} | 'none', any())
         -> rabbit_types:ok_or_error('exclusive_consume_unavailable')).
 -spec(basic_cancel/4 ::
         (rabbit_types:amqqueue(), pid(), rabbit_types:ctag(), any()) -> 'ok').
@@ -559,26 +542,17 @@
 activate_limit_all(QPids, ChPid) ->
     delegate:cast(QPids, {activate_limit, ChPid}).
 
-<<<<<<< HEAD
+credit(#amqqueue{pid = QPid}, ChPid, CTag, Credit, Drain) ->
+    delegate:cast(QPid, {credit, ChPid, CTag, Credit, Drain}).
+
 basic_get(#amqqueue{pid = QPid}, ChPid, NoAck, LimiterPid) ->
     delegate:call(QPid, {basic_get, ChPid, NoAck, LimiterPid}).
 
+
 basic_consume(#amqqueue{pid = QPid}, NoAck, ChPid, LimiterPid, LimiterActive,
-              ConsumerTag, ExclusiveConsume, OkMsg) ->
+              ConsumerTag, ExclusiveConsume, CreditArgs, OkMsg) ->
     delegate:call(QPid, {basic_consume, NoAck, ChPid, LimiterPid, LimiterActive,
-                         ConsumerTag, ExclusiveConsume, OkMsg}).
-=======
-credit(#amqqueue{pid = QPid}, ChPid, CTag, Credit, Drain) ->
-    delegate:cast(QPid, {credit, ChPid, CTag, Credit, Drain}).
-
-basic_get(#amqqueue{pid = QPid}, ChPid, NoAck) ->
-    delegate:call(QPid, {basic_get, ChPid, NoAck}).
-
-basic_consume(#amqqueue{pid = QPid}, NoAck, ChPid, Limiter,
-              ConsumerTag, ExclusiveConsume, CreditArgs, OkMsg) ->
-    delegate:call(QPid, {basic_consume, NoAck, ChPid, Limiter,
                          ConsumerTag, ExclusiveConsume, CreditArgs, OkMsg}).
->>>>>>> 03efd492
 
 basic_cancel(#amqqueue{pid = QPid}, ChPid, ConsumerTag, OkMsg) ->
     delegate:call(QPid, {basic_cancel, ChPid, ConsumerTag, OkMsg}).
