%% The contents of this file are subject to the Mozilla Public License
%% Version 1.1 (the "License"); you may not use this file except in
%% compliance with the License. You may obtain a copy of the License
%% at http://www.mozilla.org/MPL/
%%
%% Software distributed under the License is distributed on an "AS IS"
%% basis, WITHOUT WARRANTY OF ANY KIND, either express or implied. See
%% the License for the specific language governing rights and
%% limitations under the License.
%%
%% The Original Code is RabbitMQ.
%%
%% The Initial Developer of the Original Code is VMware, Inc.
%% Copyright (c) 2007-2013 VMware, Inc.  All rights reserved.
%%

-module(rabbit_node_monitor).

-behaviour(gen_server).

-export([start_link/0]).
-export([running_nodes_filename/0,
         cluster_status_filename/0, prepare_cluster_status_files/0,
         write_cluster_status/1, read_cluster_status/0,
         update_cluster_status/0, reset_cluster_status/0]).
-export([notify_node_up/0, notify_joined_cluster/0, notify_left_cluster/1]).
-export([partitions/0, subscribe/1]).

%% gen_server callbacks
-export([init/1, handle_call/3, handle_cast/2, handle_info/2, terminate/2,
         code_change/3]).

-define(SERVER, ?MODULE).
-define(RABBIT_UP_RPC_TIMEOUT, 2000).

-record(state, {monitors, partitions, subscribers}).

%%----------------------------------------------------------------------------

-ifdef(use_specs).

-spec(start_link/0 :: () -> rabbit_types:ok_pid_or_error()).

-spec(running_nodes_filename/0 :: () -> string()).
-spec(cluster_status_filename/0 :: () -> string()).
-spec(prepare_cluster_status_files/0 :: () -> 'ok').
-spec(write_cluster_status/1 :: (rabbit_mnesia:cluster_status()) -> 'ok').
-spec(read_cluster_status/0 :: () -> rabbit_mnesia:cluster_status()).
-spec(update_cluster_status/0 :: () -> 'ok').
-spec(reset_cluster_status/0 :: () -> 'ok').

-spec(notify_node_up/0 :: () -> 'ok').
-spec(notify_joined_cluster/0 :: () -> 'ok').
-spec(notify_left_cluster/1 :: (node()) -> 'ok').

-spec(partitions/0 :: () -> {node(), [node()]}).
-spec(subscribe/1 :: (pid()) -> 'ok').

-endif.

%%----------------------------------------------------------------------------
%% Start
%%----------------------------------------------------------------------------

start_link() -> gen_server:start_link({local, ?SERVER}, ?MODULE, [], []).

%%----------------------------------------------------------------------------
%% Cluster file operations
%%----------------------------------------------------------------------------

%% The cluster file information is kept in two files.  The "cluster
%% status file" contains all the clustered nodes and the disc nodes.
%% The "running nodes file" contains the currently running nodes or
%% the running nodes at shutdown when the node is down.
%%
%% We strive to keep the files up to date and we rely on this
%% assumption in various situations. Obviously when mnesia is offline
%% the information we have will be outdated, but it cannot be
%% otherwise.

running_nodes_filename() ->
    filename:join(rabbit_mnesia:dir(), "nodes_running_at_shutdown").

cluster_status_filename() ->
    rabbit_mnesia:dir() ++ "/cluster_nodes.config".

prepare_cluster_status_files() ->
    rabbit_mnesia:ensure_mnesia_dir(),
    Corrupt = fun(F) -> throw({error, corrupt_cluster_status_files, F}) end,
    RunningNodes1 = case try_read_file(running_nodes_filename()) of
                        {ok, [Nodes]} when is_list(Nodes) -> Nodes;
                        {ok, Other}                       -> Corrupt(Other);
                        {error, enoent}                   -> []
                    end,
    ThisNode = [node()],
    %% The running nodes file might contain a set or a list, in case
    %% of the legacy file
    RunningNodes2 = lists:usort(ThisNode ++ RunningNodes1),
    {AllNodes1, WantDiscNode} =
        case try_read_file(cluster_status_filename()) of
            {ok, [{AllNodes, DiscNodes0}]} ->
                {AllNodes, lists:member(node(), DiscNodes0)};
            {ok, [AllNodes0]} when is_list(AllNodes0) ->
                {legacy_cluster_nodes(AllNodes0),
                 legacy_should_be_disc_node(AllNodes0)};
            {ok, Files} ->
                Corrupt(Files);
            {error, enoent} ->
                {legacy_cluster_nodes([]), true}
        end,
    AllNodes2 = lists:usort(AllNodes1 ++ RunningNodes2),
    DiscNodes = case WantDiscNode of
                    true  -> ThisNode;
                    false -> []
                end,
    ok = write_cluster_status({AllNodes2, DiscNodes, RunningNodes2}).

write_cluster_status({All, Disc, Running}) ->
    ClusterStatusFN = cluster_status_filename(),
    Res = case rabbit_file:write_term_file(ClusterStatusFN, [{All, Disc}]) of
              ok ->
                  RunningNodesFN = running_nodes_filename(),
                  {RunningNodesFN,
                   rabbit_file:write_term_file(RunningNodesFN, [Running])};
              E1 = {error, _} ->
                  {ClusterStatusFN, E1}
          end,
    case Res of
        {_, ok}           -> ok;
        {FN, {error, E2}} -> throw({error, {could_not_write_file, FN, E2}})
    end.

read_cluster_status() ->
    case {try_read_file(cluster_status_filename()),
          try_read_file(running_nodes_filename())} of
        {{ok, [{All, Disc}]}, {ok, [Running]}} when is_list(Running) ->
            {All, Disc, Running};
        {Stat, Run} ->
            throw({error, {corrupt_or_missing_cluster_files, Stat, Run}})
    end.

update_cluster_status() ->
    {ok, Status} = rabbit_mnesia:cluster_status_from_mnesia(),
    write_cluster_status(Status).

reset_cluster_status() ->
    write_cluster_status({[node()], [node()], [node()]}).

%%----------------------------------------------------------------------------
%% Cluster notifications
%%----------------------------------------------------------------------------

notify_node_up() ->
    Nodes = rabbit_mnesia:cluster_nodes(running) -- [node()],
    gen_server:abcast(Nodes, ?SERVER,
                      {node_up, node(), rabbit_mnesia:node_type()}),
    %% register other active rabbits with this rabbit
    DiskNodes = rabbit_mnesia:cluster_nodes(disc),
    [gen_server:cast(?SERVER, {node_up, N, case lists:member(N, DiskNodes) of
                                               true  -> disc;
                                               false -> ram
                                           end}) || N <- Nodes],
    ok.

notify_joined_cluster() ->
    Nodes = rabbit_mnesia:cluster_nodes(running) -- [node()],
    gen_server:abcast(Nodes, ?SERVER,
                      {joined_cluster, node(), rabbit_mnesia:node_type()}),
    ok.

notify_left_cluster(Node) ->
    Nodes = rabbit_mnesia:cluster_nodes(running),
    gen_server:abcast(Nodes, ?SERVER, {left_cluster, Node}),
    ok.

%%----------------------------------------------------------------------------
%% Server calls
%%----------------------------------------------------------------------------

partitions() ->
    gen_server:call(?SERVER, partitions, infinity).

subscribe(Pid) ->
    gen_server:cast(?SERVER, {subscribe, Pid}).

%%----------------------------------------------------------------------------
%% gen_server callbacks
%%----------------------------------------------------------------------------

init([]) ->
    %% We trap exits so that the supervisor will not just kill us. We
    %% want to be sure that we are not going to be killed while
    %% writing out the cluster status files - bad things can then
    %% happen.
    process_flag(trap_exit, true),
    {ok, _} = mnesia:subscribe(system),
    {ok, #state{monitors    = pmon:new(),
                subscribers = pmon:new(),
                partitions  = []}}.

handle_call(partitions, _From, State = #state{partitions = Partitions}) ->
    {reply, {node(), Partitions}, State};

handle_call(_Request, _From, State) ->
    {noreply, State}.

%% Note: when updating the status file, we can't simply write the
%% mnesia information since the message can (and will) overtake the
%% mnesia propagation.
handle_cast({node_up, Node, NodeType},
            State = #state{monitors = Monitors}) ->
    case pmon:is_monitored({rabbit, Node}, Monitors) of
        true  -> {noreply, State};
        false -> rabbit_log:info("rabbit on node ~p up~n", [Node]),
                 {AllNodes, DiscNodes, RunningNodes} = read_cluster_status(),
                 write_cluster_status({add_node(Node, AllNodes),
                                       case NodeType of
                                           disc -> add_node(Node, DiscNodes);
                                           ram  -> DiscNodes
                                       end,
                                       add_node(Node, RunningNodes)}),
                 ok = handle_live_rabbit(Node),
                 {noreply, State#state{
                             monitors = pmon:monitor({rabbit, Node}, Monitors)}}
    end;
handle_cast({joined_cluster, Node, NodeType}, State) ->
    {AllNodes, DiscNodes, RunningNodes} = read_cluster_status(),
    write_cluster_status({add_node(Node, AllNodes),
                          case NodeType of
                              disc -> add_node(Node, DiscNodes);
                              ram  -> DiscNodes
                          end,
                          RunningNodes}),
    {noreply, State};
handle_cast({left_cluster, Node}, State) ->
    {AllNodes, DiscNodes, RunningNodes} = read_cluster_status(),
    write_cluster_status({del_node(Node, AllNodes), del_node(Node, DiscNodes),
                          del_node(Node, RunningNodes)}),
    {noreply, State};
handle_cast({subscribe, Pid}, State = #state{subscribers = Subscribers}) ->
    {noreply, State#state{subscribers = pmon:monitor(Pid, Subscribers)}};
handle_cast(_Msg, State) ->
    {noreply, State}.

handle_info({'DOWN', _MRef, process, {rabbit, Node}, _Reason},
            State = #state{monitors = Monitors, subscribers = Subscribers}) ->
    rabbit_log:info("rabbit on node ~p down~n", [Node]),
    {AllNodes, DiscNodes, RunningNodes} = read_cluster_status(),
    write_cluster_status({AllNodes, DiscNodes, del_node(Node, RunningNodes)}),
    ok = handle_dead_rabbit(Node),
    [P ! {node_down, Node} || P <- pmon:monitored(Subscribers)],
    {noreply, handle_dead_rabbit_state(
                State#state{monitors = pmon:erase({rabbit, Node}, Monitors)})};

handle_info({'DOWN', _MRef, process, Pid, _Reason},
            State = #state{subscribers = Subscribers}) ->
    {noreply, State#state{subscribers = pmon:erase(Pid, Subscribers)}};

handle_info({mnesia_system_event,
             {inconsistent_database, running_partitioned_network, Node}},
            State = #state{partitions = Partitions,
                           monitors   = Monitors}) ->
    %% We will not get a node_up from this node - yet we should treat it as
    %% up (mostly).
    State1 = case pmon:is_monitored({rabbit, Node}, Monitors) of
                 true  -> State;
                 false -> State#state{
                            monitors = pmon:monitor({rabbit, Node}, Monitors)}
             end,
    ok = handle_live_rabbit(Node),
    Partitions1 = ordsets:to_list(
                    ordsets:add_element(Node, ordsets:from_list(Partitions))),
    {noreply, State1#state{partitions = Partitions1}};

handle_info(_Info, State) ->
    {noreply, State}.

terminate(_Reason, _State) ->
    ok.

code_change(_OldVsn, State, _Extra) ->
    {ok, State}.

%%----------------------------------------------------------------------------
%% Functions that call the module specific hooks when nodes go up/down
%%----------------------------------------------------------------------------

%% TODO: This may turn out to be a performance hog when there are lots
%% of nodes.  We really only need to execute some of these statements
%% on *one* node, rather than all of them.
handle_dead_rabbit(Node) ->
    ok = rabbit_networking:on_node_down(Node),
    ok = rabbit_amqqueue:on_node_down(Node),
    ok = rabbit_alarm:on_node_down(Node),
    ok = rabbit_mnesia:on_node_down(Node),
    case application:get_env(rabbit, cluster_partition_handling) of
        {ok, pause_minority} ->
            case majority() of
                true  -> ok;
                false -> await_cluster_recovery()
            end;
        {ok, ignore} ->
            ok;
        {ok, Term} ->
            rabbit_log:warning("cluster_partition_handling ~p unrecognised, "
                               "assuming 'ignore'~n", [Term]),
            ok
    end,
    ok.

majority() ->
    length(alive_nodes()) / length(rabbit_mnesia:cluster_nodes(all)) > 0.5.

%% mnesia:system_info(db_nodes) (and hence
%% rabbit_mnesia:cluster_nodes(running)) does not give reliable results
%% when partitioned.
alive_nodes() ->
    Nodes = rabbit_mnesia:cluster_nodes(all),
    [N || N <- Nodes, pong =:= net_adm:ping(N)].
<<<<<<< HEAD
=======

alive_rabbit_nodes() ->
    [N || N <- alive_nodes(), rabbit_nodes:is_running(N, rabbit)].
>>>>>>> 9b8ca7c1

await_cluster_recovery() ->
    rabbit_log:warning("Cluster minority status detected - awaiting recovery~n",
                       []),
    Nodes = rabbit_mnesia:cluster_nodes(all),
    spawn(fun () ->
                  %% If our group leader is inside an application we are about
                  %% to stop, application:stop/1 does not return.
                  group_leader(whereis(init), self()),
                  %% Ensure only one restarting process at a time, will
                  %% exit(badarg) (harmlessly) if one is already running
                  register(rabbit_restarting_process, self()),
                  rabbit:stop(),
                  wait_for_cluster_recovery(Nodes)
          end).

wait_for_cluster_recovery(Nodes) ->
    case majority() of
        true  -> rabbit:start();
        false -> timer:sleep(1000),
                 wait_for_cluster_recovery(Nodes)
    end.

handle_dead_rabbit_state(State = #state{partitions = Partitions}) ->
    %% If we have been partitioned, and we are now in the only remaining
    %% partition, we no longer care about partitions - forget them. Note
    %% that we do not attempt to deal with individual (other) partitions
    %% going away. It's only safe to forget anything about partitions when
    %% there are no partitions.
<<<<<<< HEAD
    Partitions1 = case Partitions -- (Partitions -- alive_nodes()) of
=======
    Partitions1 = case Partitions -- (Partitions -- alive_rabbit_nodes()) of
>>>>>>> 9b8ca7c1
                      [] -> [];
                      _  -> Partitions
                  end,
    State#state{partitions = Partitions1}.

handle_live_rabbit(Node) ->
    ok = rabbit_alarm:on_node_up(Node),
    ok = rabbit_mnesia:on_node_up(Node).

%%--------------------------------------------------------------------
%% Internal utils
%%--------------------------------------------------------------------

try_read_file(FileName) ->
    case rabbit_file:read_term_file(FileName) of
        {ok, Term}      -> {ok, Term};
        {error, enoent} -> {error, enoent};
        {error, E}      -> throw({error, {cannot_read_file, FileName, E}})
    end.

legacy_cluster_nodes(Nodes) ->
    %% We get all the info that we can, including the nodes from
    %% mnesia, which will be there if the node is a disc node (empty
    %% list otherwise)
    lists:usort(Nodes ++ mnesia:system_info(db_nodes)).

legacy_should_be_disc_node(DiscNodes) ->
    DiscNodes == [] orelse lists:member(node(), DiscNodes).

add_node(Node, Nodes) -> lists:usort([Node | Nodes]).

del_node(Node, Nodes) -> Nodes -- [Node].<|MERGE_RESOLUTION|>--- conflicted
+++ resolved
@@ -317,12 +317,9 @@
 alive_nodes() ->
     Nodes = rabbit_mnesia:cluster_nodes(all),
     [N || N <- Nodes, pong =:= net_adm:ping(N)].
-<<<<<<< HEAD
-=======
 
 alive_rabbit_nodes() ->
     [N || N <- alive_nodes(), rabbit_nodes:is_running(N, rabbit)].
->>>>>>> 9b8ca7c1
 
 await_cluster_recovery() ->
     rabbit_log:warning("Cluster minority status detected - awaiting recovery~n",
@@ -352,11 +349,7 @@
     %% that we do not attempt to deal with individual (other) partitions
     %% going away. It's only safe to forget anything about partitions when
     %% there are no partitions.
-<<<<<<< HEAD
-    Partitions1 = case Partitions -- (Partitions -- alive_nodes()) of
-=======
     Partitions1 = case Partitions -- (Partitions -- alive_rabbit_nodes()) of
->>>>>>> 9b8ca7c1
                       [] -> [];
                       _  -> Partitions
                   end,
