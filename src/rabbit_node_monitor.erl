%% The contents of this file are subject to the Mozilla Public License
%% Version 1.1 (the "License"); you may not use this file except in
%% compliance with the License. You may obtain a copy of the License
%% at http://www.mozilla.org/MPL/
%%
%% Software distributed under the License is distributed on an "AS IS"
%% basis, WITHOUT WARRANTY OF ANY KIND, either express or implied. See
%% the License for the specific language governing rights and
%% limitations under the License.
%%
%% The Original Code is RabbitMQ.
%%
%% The Initial Developer of the Original Code is VMware, Inc.
%% Copyright (c) 2007-2013 VMware, Inc.  All rights reserved.
%%

-module(rabbit_node_monitor).

-behaviour(gen_server).

-export([start_link/0]).
-export([running_nodes_filename/0,
         cluster_status_filename/0, prepare_cluster_status_files/0,
         write_cluster_status/1, read_cluster_status/0,
         update_cluster_status/0, reset_cluster_status/0]).
-export([notify_node_up/0, notify_joined_cluster/0, notify_left_cluster/1]).
-export([partitions/0, subscribe/1]).

%% gen_server callbacks
-export([init/1, handle_call/3, handle_cast/2, handle_info/2, terminate/2,
         code_change/3]).

-define(SERVER, ?MODULE).
-define(RABBIT_UP_RPC_TIMEOUT, 2000).
-define(RABBIT_DOWN_PING_INTERVAL, 1000).

<<<<<<< HEAD
-record(state, {monitors, partitions, subscribers, autoheal}).
=======
-record(state, {monitors, partitions, subscribers, down_ping_timer}).
>>>>>>> 44cedcc5

%%----------------------------------------------------------------------------

-ifdef(use_specs).

-spec(start_link/0 :: () -> rabbit_types:ok_pid_or_error()).

-spec(running_nodes_filename/0 :: () -> string()).
-spec(cluster_status_filename/0 :: () -> string()).
-spec(prepare_cluster_status_files/0 :: () -> 'ok').
-spec(write_cluster_status/1 :: (rabbit_mnesia:cluster_status()) -> 'ok').
-spec(read_cluster_status/0 :: () -> rabbit_mnesia:cluster_status()).
-spec(update_cluster_status/0 :: () -> 'ok').
-spec(reset_cluster_status/0 :: () -> 'ok').

-spec(notify_node_up/0 :: () -> 'ok').
-spec(notify_joined_cluster/0 :: () -> 'ok').
-spec(notify_left_cluster/1 :: (node()) -> 'ok').

-spec(partitions/0 :: () -> {node(), [node()]}).
-spec(subscribe/1 :: (pid()) -> 'ok').

-endif.

%%----------------------------------------------------------------------------
%% Start
%%----------------------------------------------------------------------------

start_link() -> gen_server:start_link({local, ?SERVER}, ?MODULE, [], []).

%%----------------------------------------------------------------------------
%% Cluster file operations
%%----------------------------------------------------------------------------

%% The cluster file information is kept in two files.  The "cluster
%% status file" contains all the clustered nodes and the disc nodes.
%% The "running nodes file" contains the currently running nodes or
%% the running nodes at shutdown when the node is down.
%%
%% We strive to keep the files up to date and we rely on this
%% assumption in various situations. Obviously when mnesia is offline
%% the information we have will be outdated, but it cannot be
%% otherwise.

running_nodes_filename() ->
    filename:join(rabbit_mnesia:dir(), "nodes_running_at_shutdown").

cluster_status_filename() ->
    rabbit_mnesia:dir() ++ "/cluster_nodes.config".

prepare_cluster_status_files() ->
    rabbit_mnesia:ensure_mnesia_dir(),
    Corrupt = fun(F) -> throw({error, corrupt_cluster_status_files, F}) end,
    RunningNodes1 = case try_read_file(running_nodes_filename()) of
                        {ok, [Nodes]} when is_list(Nodes) -> Nodes;
                        {ok, Other}                       -> Corrupt(Other);
                        {error, enoent}                   -> []
                    end,
    ThisNode = [node()],
    %% The running nodes file might contain a set or a list, in case
    %% of the legacy file
    RunningNodes2 = lists:usort(ThisNode ++ RunningNodes1),
    {AllNodes1, WantDiscNode} =
        case try_read_file(cluster_status_filename()) of
            {ok, [{AllNodes, DiscNodes0}]} ->
                {AllNodes, lists:member(node(), DiscNodes0)};
            {ok, [AllNodes0]} when is_list(AllNodes0) ->
                {legacy_cluster_nodes(AllNodes0),
                 legacy_should_be_disc_node(AllNodes0)};
            {ok, Files} ->
                Corrupt(Files);
            {error, enoent} ->
                {legacy_cluster_nodes([]), true}
        end,
    AllNodes2 = lists:usort(AllNodes1 ++ RunningNodes2),
    DiscNodes = case WantDiscNode of
                    true  -> ThisNode;
                    false -> []
                end,
    ok = write_cluster_status({AllNodes2, DiscNodes, RunningNodes2}).

write_cluster_status({All, Disc, Running}) ->
    ClusterStatusFN = cluster_status_filename(),
    Res = case rabbit_file:write_term_file(ClusterStatusFN, [{All, Disc}]) of
              ok ->
                  RunningNodesFN = running_nodes_filename(),
                  {RunningNodesFN,
                   rabbit_file:write_term_file(RunningNodesFN, [Running])};
              E1 = {error, _} ->
                  {ClusterStatusFN, E1}
          end,
    case Res of
        {_, ok}           -> ok;
        {FN, {error, E2}} -> throw({error, {could_not_write_file, FN, E2}})
    end.

read_cluster_status() ->
    case {try_read_file(cluster_status_filename()),
          try_read_file(running_nodes_filename())} of
        {{ok, [{All, Disc}]}, {ok, [Running]}} when is_list(Running) ->
            {All, Disc, Running};
        {Stat, Run} ->
            throw({error, {corrupt_or_missing_cluster_files, Stat, Run}})
    end.

update_cluster_status() ->
    {ok, Status} = rabbit_mnesia:cluster_status_from_mnesia(),
    write_cluster_status(Status).

reset_cluster_status() ->
    write_cluster_status({[node()], [node()], [node()]}).

%%----------------------------------------------------------------------------
%% Cluster notifications
%%----------------------------------------------------------------------------

notify_node_up() ->
    Nodes = rabbit_mnesia:cluster_nodes(running) -- [node()],
    gen_server:abcast(Nodes, ?SERVER,
                      {node_up, node(), rabbit_mnesia:node_type()}),
    %% register other active rabbits with this rabbit
    DiskNodes = rabbit_mnesia:cluster_nodes(disc),
    [gen_server:cast(?SERVER, {node_up, N, case lists:member(N, DiskNodes) of
                                               true  -> disc;
                                               false -> ram
                                           end}) || N <- Nodes],
    ok.

notify_joined_cluster() ->
    Nodes = rabbit_mnesia:cluster_nodes(running) -- [node()],
    gen_server:abcast(Nodes, ?SERVER,
                      {joined_cluster, node(), rabbit_mnesia:node_type()}),
    ok.

notify_left_cluster(Node) ->
    Nodes = rabbit_mnesia:cluster_nodes(running),
    gen_server:abcast(Nodes, ?SERVER, {left_cluster, Node}),
    ok.

%%----------------------------------------------------------------------------
%% Server calls
%%----------------------------------------------------------------------------

partitions() ->
    gen_server:call(?SERVER, partitions, infinity).

subscribe(Pid) ->
    gen_server:cast(?SERVER, {subscribe, Pid}).

%%----------------------------------------------------------------------------
%% gen_server callbacks
%%----------------------------------------------------------------------------

init([]) ->
    %% We trap exits so that the supervisor will not just kill us. We
    %% want to be sure that we are not going to be killed while
    %% writing out the cluster status files - bad things can then
    %% happen.
    process_flag(trap_exit, true),
    {ok, _} = mnesia:subscribe(system),
    {ok, #state{monitors    = pmon:new(),
                subscribers = pmon:new(),
                partitions  = [],
                autoheal    = not_healing}}.

handle_call(partitions, _From, State = #state{partitions = Partitions}) ->
    {reply, {node(), Partitions}, State};

handle_call(_Request, _From, State) ->
    {noreply, State}.

%% Note: when updating the status file, we can't simply write the
%% mnesia information since the message can (and will) overtake the
%% mnesia propagation.
handle_cast({node_up, Node, NodeType},
            State = #state{monitors = Monitors}) ->
    case pmon:is_monitored({rabbit, Node}, Monitors) of
        true  -> {noreply, State};
        false -> rabbit_log:info("rabbit on node ~p up~n", [Node]),
                 {AllNodes, DiscNodes, RunningNodes} = read_cluster_status(),
                 write_cluster_status({add_node(Node, AllNodes),
                                       case NodeType of
                                           disc -> add_node(Node, DiscNodes);
                                           ram  -> DiscNodes
                                       end,
                                       add_node(Node, RunningNodes)}),
                 ok = handle_live_rabbit(Node),
                 {noreply, State#state{
                             monitors = pmon:monitor({rabbit, Node}, Monitors)}}
    end;
handle_cast({joined_cluster, Node, NodeType}, State) ->
    {AllNodes, DiscNodes, RunningNodes} = read_cluster_status(),
    write_cluster_status({add_node(Node, AllNodes),
                          case NodeType of
                              disc -> add_node(Node, DiscNodes);
                              ram  -> DiscNodes
                          end,
                          RunningNodes}),
    {noreply, State};
handle_cast({left_cluster, Node}, State) ->
    {AllNodes, DiscNodes, RunningNodes} = read_cluster_status(),
    write_cluster_status({del_node(Node, AllNodes), del_node(Node, DiscNodes),
                          del_node(Node, RunningNodes)}),
    {noreply, State};
handle_cast({subscribe, Pid}, State = #state{subscribers = Subscribers}) ->
    {noreply, State#state{subscribers = pmon:monitor(Pid, Subscribers)}};
handle_cast(_Msg, State) ->
    {noreply, State}.

handle_info({'DOWN', _MRef, process, {rabbit, Node}, _Reason},
            State = #state{monitors = Monitors, subscribers = Subscribers}) ->
    rabbit_log:info("rabbit on node ~p down~n", [Node]),
    {AllNodes, DiscNodes, RunningNodes} = read_cluster_status(),
    write_cluster_status({AllNodes, DiscNodes, del_node(Node, RunningNodes)}),
    ok = handle_dead_rabbit(Node),
    [P ! {node_down, Node} || P <- pmon:monitored(Subscribers)],
    {noreply, handle_dead_rabbit_state(
                State#state{monitors = pmon:erase({rabbit, Node}, Monitors)})};

handle_info({'DOWN', _MRef, process, Pid, _Reason},
            State = #state{subscribers = Subscribers}) ->
    {noreply, State#state{subscribers = pmon:erase(Pid, Subscribers)}};

handle_info({mnesia_system_event,
             {inconsistent_database, running_partitioned_network, Node}},
            State = #state{partitions = Partitions,
                           monitors   = Monitors}) ->
    %% We will not get a node_up from this node - yet we should treat it as
    %% up (mostly).
    State1 = case pmon:is_monitored({rabbit, Node}, Monitors) of
                 true  -> State;
                 false -> State#state{
                            monitors = pmon:monitor({rabbit, Node}, Monitors)}
             end,
    ok = handle_live_rabbit(Node),
    State2 = case application:get_env(rabbit, cluster_partition_handling) of
                 {ok, autoheal} -> case ratio() of
                                       1.0 -> autoheal(State1);
                                       _   -> State1
                                   end;
                 _              -> State1
             end,
    Partitions1 = ordsets:to_list(
                    ordsets:add_element(Node, ordsets:from_list(Partitions))),
    {noreply, State2#state{partitions = Partitions1}};

handle_info({autoheal_request_winner, Node},
            State = #state{autoheal   = {wait_for_winner_reqs,[Node], Notify},
                           partitions = Partitions}) ->
    Winner = autoheal_select_winner(all_partitions(Partitions)),
    rabbit_log:info("Autoheal: winner is ~p~n", [Winner]),
    [{?MODULE, N} ! {autoheal_winner, Winner} || N <- Notify],
    {noreply, State#state{autoheal = wait_for_winner}};

handle_info({autoheal_request_winner, Node},
            State = #state{autoheal = {wait_for_winner_reqs, Nodes, Notify}}) ->
    {noreply, State#state{autoheal = {wait_for_winner_reqs,
                                      Nodes -- [Node], Notify}}};

handle_info({autoheal_winner, Winner},
            State = #state{autoheal   = wait_for_winner,
                           partitions = Partitions}) ->
    case lists:member(Winner, Partitions) of
        false -> case node() of
                     Winner -> rabbit_log:info(
                                 "Autoheal: waiting for nodes to stop: ~p~n",
                                 [Partitions]),
                               {noreply,
                                State#state{autoheal = {wait_for, Partitions,
                                                        Partitions}}};
                     _      -> rabbit_log:info(
                                 "Autoheal: nothing to do~n", []),
                               {noreply, State#state{autoheal = not_healing}}
                 end;
        true  -> autoheal_restart(Winner),
                 {noreply, State}
    end;

handle_info({autoheal_winner, _Winner}, State) ->
    %% ignore, we already cancelled the autoheal process
    {noreply, State};

handle_info({autoheal_node_stopped, Node},
            State = #state{autoheal = {wait_for, [Node], Notify}}) ->
    rabbit_log:info("Autoheal: final node has stopped, starting...~n",[]),
    [{rabbit_outside_app_process, N} ! autoheal_safe_to_start || N <- Notify],
    {noreply, State#state{autoheal = not_healing}};

handle_info({autoheal_node_stopped, Node},
            State = #state{autoheal = {wait_for, WaitFor, Notify}}) ->
    {noreply, State#state{autoheal = {wait_for, WaitFor -- [Node], Notify}}};

handle_info({autoheal_node_stopped, _Node}, State) ->
    %% ignore, we already cancelled the autoheal process
    {noreply, State};

handle_info(ping_nodes, State) ->
    %% We ping nodes when some are down to ensure that we find out
    %% about healed partitions quickly. We ping all nodes rather than
    %% just the ones we know are down for simplicity; it's not expensive
    %% to ping the nodes that are up, after all.
    State1 = State#state{down_ping_timer = undefined},
    Self = self(),
    %% all_nodes_up() both pings all the nodes and tells us if we need to again.
    %%
    %% We ping in a separate process since in a partition it might
    %% take some noticeable length of time and we don't want to block
    %% the node monitor for that long.
    spawn_link(fun () ->
                       case all_nodes_up() of
                           true  -> ok;
                           false -> Self ! ping_again
                       end
               end),
    {noreply, State1};

handle_info(ping_again, State) ->
    {noreply, ensure_ping_timer(State)};

handle_info(_Info, State) ->
    {noreply, State}.

terminate(_Reason, State) ->
    rabbit_misc:stop_timer(State, #state.down_ping_timer),
    ok.

code_change(_OldVsn, State, _Extra) ->
    {ok, State}.

%%----------------------------------------------------------------------------
%% Functions that call the module specific hooks when nodes go up/down
%%----------------------------------------------------------------------------

%% TODO: This may turn out to be a performance hog when there are lots
%% of nodes.  We really only need to execute some of these statements
%% on *one* node, rather than all of them.
handle_dead_rabbit(Node) ->
    ok = rabbit_networking:on_node_down(Node),
    ok = rabbit_amqqueue:on_node_down(Node),
    ok = rabbit_alarm:on_node_down(Node),
    ok = rabbit_mnesia:on_node_down(Node),
    case application:get_env(rabbit, cluster_partition_handling) of
        {ok, pause_minority} ->
            case majority() of
                true  -> ok;
                false -> await_cluster_recovery()
            end;
        {ok, ignore} ->
            ok;
        {ok, autoheal} ->
            ok;
        {ok, Term} ->
            rabbit_log:warning("cluster_partition_handling ~p unrecognised, "
                               "assuming 'ignore'~n", [Term]),
            ok
    end,
    ok.

<<<<<<< HEAD
majority() -> ratio() > 0.5.
ratio()    -> length(alive_nodes()) / length(rabbit_mnesia:cluster_nodes(all)).
=======
majority() ->
    Nodes = rabbit_mnesia:cluster_nodes(all),
    length(alive_nodes(Nodes)) / length(Nodes) > 0.5.

all_nodes_up() ->
    Nodes = rabbit_mnesia:cluster_nodes(all),
    length(alive_nodes(Nodes)) =:= length(Nodes).
>>>>>>> 44cedcc5

%% mnesia:system_info(db_nodes) (and hence
%% rabbit_mnesia:cluster_nodes(running)) does not give reliable results
%% when partitioned.
alive_nodes() -> alive_nodes(rabbit_mnesia:cluster_nodes(all)).

alive_nodes(Nodes) -> [N || N <- Nodes, pong =:= net_adm:ping(N)].

await_cluster_recovery() ->
    rabbit_log:warning("Cluster minority status detected - awaiting recovery~n",
                       []),
    Nodes = rabbit_mnesia:cluster_nodes(all),
    run_outside_applications(fun () ->
                                     rabbit:stop(),
                                     wait_for_cluster_recovery(Nodes)
                             end).

run_outside_applications(Fun) ->
    spawn(fun () ->
                  %% If our group leader is inside an application we are about
                  %% to stop, application:stop/1 does not return.
                  group_leader(whereis(init), self()),
                  %% Ensure only one such process at a time, will
                  %% exit(badarg) (harmlessly) if one is already running
                  register(rabbit_outside_app_process, self()),
                  Fun()
          end).

wait_for_cluster_recovery(Nodes) ->
    case majority() of
        true  -> rabbit:start();
        false -> timer:sleep(?RABBIT_DOWN_PING_INTERVAL),
                 wait_for_cluster_recovery(Nodes)
    end.

%% In order to autoheal we want to:
%%
%% * Find the winning partition
%% * Stop all nodes in other partitions
%% * Wait for them all to be stopped
%% * Start them again
%%
%% To keep things simple, we assume all nodes are up. We don't start
%% unless all nodes are up, and if a node goes down we abandon the
%% whole process. To further keep things simple we also defer the
%% decision as to the winning node to the "leader" - arbitrarily
%% selected as the first node in the cluster.
%%
%% To coordinate the restarting nodes we pick a special node from the
%% winning partition - the "winner". Restarting nodes then stop, tell
%% the winner they have done so, and wait for it to tell them it is
%% safe to start again.
%%
%% The winner and the leader are not necessarily the same node! Since
%% the leader may end up restarting, we also make sure that it does
%% not announce its decision (and thus cue other nodes to restart)
%% until it has seen a request from every node.
autoheal(State) ->
    [Leader | _] = All = lists:usort(rabbit_mnesia:cluster_nodes(all)),
    rabbit_log:info("Autoheal: leader is ~p~n", [Leader]),
    {?MODULE, Leader} ! {autoheal_request_winner, node()},
    State#state{autoheal = case node() of
                               Leader -> {wait_for_winner_reqs, All, All};
                               _      -> wait_for_winner
                           end}.

autoheal_select_winner(AllPartitions) ->
    {_, [Winner | _]} = hd(lists:sort(
                             [{autoheal_value(P), P} || P <- AllPartitions])),
    Winner.

autoheal_value(Partition) ->
    Connections = [Res || Node <- Partition,
                          Res <- [rpc:call(Node, rabbit_networking,
                                           connections_local, [])],
                          is_list(Res)],
    {length(lists:append(Connections)), length(Partition)}.

autoheal_restart(Winner) ->
    rabbit_log:warning(
      "Autoheal: we were selected to restart; winner is ~p~n", [Winner]),
    run_outside_applications(
      fun () ->
              MRef = erlang:monitor(process, {?MODULE, Winner}),
              rabbit:stop(),
              {?MODULE, Winner} ! {autoheal_node_stopped, node()},
              receive
                  {'DOWN', MRef, process, {?MODULE, Winner}, _Reason} -> ok;
                  autoheal_safe_to_start                              -> ok
              end,
              erlang:demonitor(MRef, [flush]),
              rabbit:start()
      end).

%% We have our local understanding of what partitions exist; but we
%% only know which nodes we have been partitioned from, not which
%% nodes are partitioned from each other.
%%
%% Note that here we assume that partition information is
%% consistent. If it isn't, what can we do?
all_partitions(PartitionedWith) ->
    All = rabbit_mnesia:cluster_nodes(all),
    OurPartition = All -- PartitionedWith,
    all_partitions([OurPartition], PartitionedWith, All).

all_partitions(AllPartitions, [], _) ->
    AllPartitions;
all_partitions(AllPartitions, [One | _] = ToDo, All) ->
    {One, PartitionedFrom} = rpc:call(One, rabbit_node_monitor, partitions, []),
    Partition = All -- PartitionedFrom,
    all_partitions([Partition | AllPartitions], ToDo -- Partition, All).

handle_dead_rabbit_state(State = #state{partitions = Partitions,
                                        autoheal   = Autoheal}) ->
    %% If we have been partitioned, and we are now in the only remaining
    %% partition, we no longer care about partitions - forget them. Note
    %% that we do not attempt to deal with individual (other) partitions
    %% going away. It's only safe to forget anything about partitions when
    %% there are no partitions.
    Partitions1 = case Partitions -- (Partitions -- alive_nodes()) of
                      [] -> [];
                      _  -> Partitions
                  end,
<<<<<<< HEAD
    State#state{partitions = Partitions1,
                autoheal   = case Autoheal of
                                 {wait_for, _Nodes, _Notify} -> Autoheal;
                                 _                           -> not_healing
                             end}.
=======
    ensure_ping_timer(State#state{partitions = Partitions1}).

ensure_ping_timer(State) ->
    rabbit_misc:ensure_timer(
      State, #state.down_ping_timer, ?RABBIT_DOWN_PING_INTERVAL, ping_nodes).
>>>>>>> 44cedcc5

handle_live_rabbit(Node) ->
    ok = rabbit_alarm:on_node_up(Node),
    ok = rabbit_mnesia:on_node_up(Node).

%%--------------------------------------------------------------------
%% Internal utils
%%--------------------------------------------------------------------

try_read_file(FileName) ->
    case rabbit_file:read_term_file(FileName) of
        {ok, Term}      -> {ok, Term};
        {error, enoent} -> {error, enoent};
        {error, E}      -> throw({error, {cannot_read_file, FileName, E}})
    end.

legacy_cluster_nodes(Nodes) ->
    %% We get all the info that we can, including the nodes from
    %% mnesia, which will be there if the node is a disc node (empty
    %% list otherwise)
    lists:usort(Nodes ++ mnesia:system_info(db_nodes)).

legacy_should_be_disc_node(DiscNodes) ->
    DiscNodes == [] orelse lists:member(node(), DiscNodes).

add_node(Node, Nodes) -> lists:usort([Node | Nodes]).

del_node(Node, Nodes) -> Nodes -- [Node].<|MERGE_RESOLUTION|>--- conflicted
+++ resolved
@@ -34,11 +34,7 @@
 -define(RABBIT_UP_RPC_TIMEOUT, 2000).
 -define(RABBIT_DOWN_PING_INTERVAL, 1000).
 
-<<<<<<< HEAD
--record(state, {monitors, partitions, subscribers, autoheal}).
-=======
--record(state, {monitors, partitions, subscribers, down_ping_timer}).
->>>>>>> 44cedcc5
+-record(state, {monitors, partitions, subscribers, down_ping_timer, autoheal}).
 
 %%----------------------------------------------------------------------------
 
@@ -275,9 +271,9 @@
              end,
     ok = handle_live_rabbit(Node),
     State2 = case application:get_env(rabbit, cluster_partition_handling) of
-                 {ok, autoheal} -> case ratio() of
-                                       1.0 -> autoheal(State1);
-                                       _   -> State1
+                 {ok, autoheal} -> case all_nodes_up() of
+                                       true  -> autoheal(State1);
+                                       false -> State1
                                    end;
                  _              -> State1
              end,
@@ -289,12 +285,13 @@
             State = #state{autoheal   = {wait_for_winner_reqs,[Node], Notify},
                            partitions = Partitions}) ->
     Winner = autoheal_select_winner(all_partitions(Partitions)),
-    rabbit_log:info("Autoheal: winner is ~p~n", [Winner]),
+    rabbit_log:info("Autoheal request winner from ~p: winner is ~p~n", [Node, Winner]),
     [{?MODULE, N} ! {autoheal_winner, Winner} || N <- Notify],
     {noreply, State#state{autoheal = wait_for_winner}};
 
 handle_info({autoheal_request_winner, Node},
             State = #state{autoheal = {wait_for_winner_reqs, Nodes, Notify}}) ->
+    rabbit_log:info("Autoheal request winner from ~p~n", [Node]),
     {noreply, State#state{autoheal = {wait_for_winner_reqs,
                                       Nodes -- [Node], Notify}}};
 
@@ -397,10 +394,6 @@
     end,
     ok.
 
-<<<<<<< HEAD
-majority() -> ratio() > 0.5.
-ratio()    -> length(alive_nodes()) / length(rabbit_mnesia:cluster_nodes(all)).
-=======
 majority() ->
     Nodes = rabbit_mnesia:cluster_nodes(all),
     length(alive_nodes(Nodes)) / length(Nodes) > 0.5.
@@ -408,7 +401,6 @@
 all_nodes_up() ->
     Nodes = rabbit_mnesia:cluster_nodes(all),
     length(alive_nodes(Nodes)) =:= length(Nodes).
->>>>>>> 44cedcc5
 
 %% mnesia:system_info(db_nodes) (and hence
 %% rabbit_mnesia:cluster_nodes(running)) does not give reliable results
@@ -466,14 +458,16 @@
 %% the leader may end up restarting, we also make sure that it does
 %% not announce its decision (and thus cue other nodes to restart)
 %% until it has seen a request from every node.
-autoheal(State) ->
+autoheal(State = #state{autoheal = not_healing}) ->
     [Leader | _] = All = lists:usort(rabbit_mnesia:cluster_nodes(all)),
     rabbit_log:info("Autoheal: leader is ~p~n", [Leader]),
     {?MODULE, Leader} ! {autoheal_request_winner, node()},
     State#state{autoheal = case node() of
                                Leader -> {wait_for_winner_reqs, All, All};
                                _      -> wait_for_winner
-                           end}.
+                           end};
+autoheal(State) ->
+    State.
 
 autoheal_select_winner(AllPartitions) ->
     {_, [Winner | _]} = hd(lists:sort(
@@ -532,19 +526,16 @@
                       [] -> [];
                       _  -> Partitions
                   end,
-<<<<<<< HEAD
-    State#state{partitions = Partitions1,
-                autoheal   = case Autoheal of
-                                 {wait_for, _Nodes, _Notify} -> Autoheal;
-                                 _                           -> not_healing
-                             end}.
-=======
-    ensure_ping_timer(State#state{partitions = Partitions1}).
+    ensure_ping_timer(
+      State#state{partitions = Partitions1,
+                  autoheal   = case Autoheal of
+                                   {wait_for, _Nodes, _Notify} -> Autoheal;
+                                   _                           -> not_healing
+                               end}).
 
 ensure_ping_timer(State) ->
     rabbit_misc:ensure_timer(
       State, #state.down_ping_timer, ?RABBIT_DOWN_PING_INTERVAL, ping_nodes).
->>>>>>> 44cedcc5
 
 handle_live_rabbit(Node) ->
     ok = rabbit_alarm:on_node_up(Node),
