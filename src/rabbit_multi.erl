--- conflicted
+++ resolved
@@ -60,11 +60,7 @@
     end.
 
 error(Format, Args) ->
-<<<<<<< HEAD
-    rabbit_misc:format_stderr("Error: " ++ Format ++"~n", Args).
-=======
-    io:format("Error: " ++ Format ++ "~n", Args).
->>>>>>> 3385d74c
+    rabbit_misc:format_stderr("Error: " ++ Format ++ "~n", Args).
 
 parse_args([Command | Args]) ->
     {list_to_atom(Command), Args}.
