%%   The contents of this file are subject to the Mozilla Public License
%%   Version 1.1 (the "License"); you may not use this file except in
%%   compliance with the License. You may obtain a copy of the License at
%%   http://www.mozilla.org/MPL/
%%
%%   Software distributed under the License is distributed on an "AS IS"
%%   basis, WITHOUT WARRANTY OF ANY KIND, either express or implied. See the
%%   License for the specific language governing rights and limitations
%%   under the License.
%%
%%   The Original Code is RabbitMQ.
%%
%%   The Initial Developers of the Original Code are LShift Ltd,
%%   Cohesive Financial Technologies LLC, and Rabbit Technologies Ltd.
%%
%%   Portions created before 22-Nov-2008 00:00:00 GMT by LShift Ltd,
%%   Cohesive Financial Technologies LLC, or Rabbit Technologies Ltd
%%   are Copyright (C) 2007-2008 LShift Ltd, Cohesive Financial
%%   Technologies LLC, and Rabbit Technologies Ltd.
%%
%%   Portions created by LShift Ltd are Copyright (C) 2007-2009 LShift
%%   Ltd. Portions created by Cohesive Financial Technologies LLC are
%%   Copyright (C) 2007-2009 Cohesive Financial Technologies
%%   LLC. Portions created by Rabbit Technologies Ltd are Copyright
%%   (C) 2007-2009 Rabbit Technologies Ltd.
%%
%%   All Rights Reserved.
%%
%%   Contributor(s): ______________________________________.
%%

-module(rabbit_misc).
-include("rabbit.hrl").
-include("rabbit_framing.hrl").
-include_lib("kernel/include/file.hrl").

-export([method_record_type/1, polite_pause/0, polite_pause/1]).
-export([die/1, frame_error/2, amqp_error/4,
         protocol_error/3, protocol_error/4]).
-export([not_found/1]).
-export([get_config/1, get_config/2, set_config/2]).
-export([dirty_read/1]).
-export([r/3, r/2, r_arg/4, rs/1]).
-export([enable_cover/0, report_cover/0]).
-export([enable_cover/1, report_cover/1]).
-export([throw_on_error/2, with_exit_handler/2, filter_exit_map/2]).
-export([with_user/2, with_vhost/2, with_user_and_vhost/3]).
-export([execute_mnesia_transaction/1]).
-export([ensure_ok/2]).
-export([makenode/1, nodeparts/1, cookie_hash/0, tcp_name/3]).
-export([intersperse/2, upmap/2, map_in_order/2]).
-export([table_foreach/2]).
-export([dirty_read_all/1, dirty_foreach_key/2, dirty_dump_log/1]).
-export([read_term_file/1, write_term_file/2]).
-export([append_file/2, ensure_parent_dirs_exist/1]).
-export([format_stderr/2]).
-export([start_applications/1, stop_applications/1]).
<<<<<<< HEAD
-export([unfold/2, ceil/1, cmd/1]).
=======
-export([unfold/2, ceil/1]).
-export([sort_field_table/1]).
>>>>>>> a8baa57c

-import(mnesia).
-import(lists).
-import(cover).
-import(disk_log).

%%----------------------------------------------------------------------------

-ifdef(use_specs).

-include_lib("kernel/include/inet.hrl").

-type(ok_or_error() :: 'ok' | {'error', any()}).

-spec(method_record_type/1 :: (tuple()) -> atom()).
-spec(polite_pause/0 :: () -> 'done').
-spec(polite_pause/1 :: (non_neg_integer()) -> 'done').
-spec(die/1 :: (atom()) -> no_return()).
-spec(frame_error/2 :: (atom(), binary()) -> no_return()).
-spec(amqp_error/4 :: (atom(), string(), [any()], atom()) -> amqp_error()).
-spec(protocol_error/3 :: (atom(), string(), [any()]) -> no_return()).
-spec(protocol_error/4 :: (atom(), string(), [any()], atom()) -> no_return()).
-spec(not_found/1 :: (r(atom())) -> no_return()).
-spec(get_config/1 :: (atom()) -> {'ok', any()} | not_found()).
-spec(get_config/2 :: (atom(), A) -> A).
-spec(set_config/2 :: (atom(), any()) -> 'ok').
-spec(dirty_read/1 :: ({atom(), any()}) -> {'ok', any()} | not_found()).
-spec(r/3 :: (vhost() | r(atom()), K, resource_name()) ->
             r(K) when is_subtype(K, atom())).
-spec(r/2 :: (vhost(), K) -> #resource{virtual_host :: vhost(),
                                       kind         :: K,
                                       name         :: '_'}
                                 when is_subtype(K, atom())).
-spec(r_arg/4 :: (vhost() | r(atom()), K, amqp_table(), binary()) ->
             undefined | r(K)  when is_subtype(K, atom())).
-spec(rs/1 :: (r(atom())) -> string()).
-spec(enable_cover/0 :: () -> ok_or_error()).
-spec(report_cover/0 :: () -> 'ok').
-spec(enable_cover/1 :: (string()) -> ok_or_error()).
-spec(report_cover/1 :: (string()) -> 'ok').
-spec(throw_on_error/2 ::
      (atom(), thunk({error, any()} | {ok, A} | A)) -> A). 
-spec(with_exit_handler/2 :: (thunk(A), thunk(A)) -> A).
-spec(filter_exit_map/2 :: (fun ((A) -> B), [A]) -> [B]).
-spec(with_user/2 :: (username(), thunk(A)) -> A).
-spec(with_vhost/2 :: (vhost(), thunk(A)) -> A).
-spec(with_user_and_vhost/3 :: (username(), vhost(), thunk(A)) -> A).
-spec(execute_mnesia_transaction/1 :: (thunk(A)) -> A).
-spec(ensure_ok/2 :: (ok_or_error(), atom()) -> 'ok').
-spec(makenode/1 :: ({string(), string()} | string()) -> erlang_node()).
-spec(nodeparts/1 :: (erlang_node() | string()) -> {string(), string()}).
-spec(cookie_hash/0 :: () -> string()).
-spec(tcp_name/3 :: (atom(), ip_address(), ip_port()) -> atom()).
-spec(intersperse/2 :: (A, [A]) -> [A]).
-spec(upmap/2 :: (fun ((A) -> B), [A]) -> [B]).
-spec(map_in_order/2 :: (fun ((A) -> B), [A]) -> [B]).
-spec(table_foreach/2 :: (fun ((any()) -> any()), atom()) -> 'ok').
-spec(dirty_read_all/1 :: (atom()) -> [any()]).
-spec(dirty_foreach_key/2 :: (fun ((any()) -> any()), atom()) ->
             'ok' | 'aborted').
-spec(dirty_dump_log/1 :: (string()) -> ok_or_error()).
-spec(read_term_file/1 :: (string()) -> {'ok', [any()]} | {'error', any()}).
-spec(write_term_file/2 :: (string(), [any()]) -> ok_or_error()).
-spec(append_file/2 :: (string(), string()) -> ok_or_error()).
-spec(ensure_parent_dirs_exist/1 :: (string()) -> 'ok').
-spec(format_stderr/2 :: (string(), [any()]) -> 'ok').
-spec(start_applications/1 :: ([atom()]) -> 'ok').
-spec(stop_applications/1 :: ([atom()]) -> 'ok').
-spec(unfold/2  :: (fun ((A) -> ({'true', B, A} | 'false')), A) -> {[B], A}).
-spec(ceil/1 :: (number()) -> number()).
-spec(cmd/1 :: (string()) -> string()). 

-endif.

%%----------------------------------------------------------------------------

method_record_type(Record) ->
    element(1, Record).

polite_pause() ->
    polite_pause(3000).

polite_pause(N) ->
    receive
    after N -> done
    end.

die(Error) ->
    protocol_error(Error, "~w", [Error]).

frame_error(MethodName, BinaryFields) ->
    protocol_error(frame_error, "cannot decode ~w", [BinaryFields], MethodName).

amqp_error(Name, ExplanationFormat, Params, Method) ->
    Explanation = lists:flatten(io_lib:format(ExplanationFormat, Params)),
    #amqp_error{name = Name, explanation = Explanation, method = Method}.

protocol_error(Name, ExplanationFormat, Params) ->
    protocol_error(Name, ExplanationFormat, Params, none).

protocol_error(Name, ExplanationFormat, Params, Method) ->
    exit(amqp_error(Name, ExplanationFormat, Params, Method)).

not_found(R) -> protocol_error(not_found, "no ~s", [rs(R)]).

get_config(Key) ->
    case dirty_read({rabbit_config, Key}) of
        {ok, {rabbit_config, Key, V}} -> {ok, V};
        Other -> Other
    end.

get_config(Key, DefaultValue) ->
    case get_config(Key) of
        {ok, V} -> V;
        {error, not_found} -> DefaultValue
    end.

set_config(Key, Value) ->
    ok = mnesia:dirty_write({rabbit_config, Key, Value}).

dirty_read(ReadSpec) ->
    case mnesia:dirty_read(ReadSpec) of
        [Result] -> {ok, Result};
        []       -> {error, not_found}
    end.

r(#resource{virtual_host = VHostPath}, Kind, Name)
  when is_binary(Name) ->
    #resource{virtual_host = VHostPath, kind = Kind, name = Name};
r(VHostPath, Kind, Name) when is_binary(Name) andalso is_binary(VHostPath) ->
    #resource{virtual_host = VHostPath, kind = Kind, name = Name}.

r(VHostPath, Kind) when is_binary(VHostPath) ->
    #resource{virtual_host = VHostPath, kind = Kind, name = '_'}.

r_arg(#resource{virtual_host = VHostPath}, Kind, Table, Key) ->
    r_arg(VHostPath, Kind, Table, Key);
r_arg(VHostPath, Kind, Table, Key) ->
    case lists:keysearch(Key, 1, Table) of
        {value, {_, longstr, NameBin}} -> r(VHostPath, Kind, NameBin);
        false                          -> undefined
    end.

rs(#resource{virtual_host = VHostPath, kind = Kind, name = Name}) ->
    lists:flatten(io_lib:format("~s '~s' in vhost '~s'",
                                [Kind, Name, VHostPath])).

enable_cover() ->
    enable_cover(".").

enable_cover([Root]) when is_atom(Root) ->
    enable_cover(atom_to_list(Root));
enable_cover(Root) ->
    case cover:compile_beam_directory(filename:join(Root, "ebin")) of
        {error,Reason} -> {error,Reason};
        _ -> ok
    end.

report_cover() ->
    report_cover(".").

report_cover([Root]) when is_atom(Root) ->
    report_cover(atom_to_list(Root));
report_cover(Root) ->
    Dir = filename:join(Root, "cover"),
    ok = filelib:ensure_dir(filename:join(Dir,"junk")),
    lists:foreach(fun(F) -> file:delete(F) end,
                  filelib:wildcard(filename:join(Dir, "*.html"))),
    {ok, SummaryFile} = file:open(filename:join(Dir, "summary.txt"), [write]),
    {CT, NCT} =
        lists:foldl(
          fun(M,{CovTot, NotCovTot}) ->
                  {ok, {M, {Cov, NotCov}}} = cover:analyze(M, module),
                  ok = report_coverage_percentage(SummaryFile,
                                                  Cov, NotCov, M),
                  {ok,_} = cover:analyze_to_file(
                             M,
                             filename:join(Dir, atom_to_list(M) ++ ".html"),
                             [html]),
                  {CovTot+Cov, NotCovTot+NotCov}
          end,
          {0, 0},
          lists:sort(cover:modules())),
    ok = report_coverage_percentage(SummaryFile, CT, NCT, 'TOTAL'),
    ok = file:close(SummaryFile),
    ok.

report_coverage_percentage(File, Cov, NotCov, Mod) ->
    io:fwrite(File, "~6.2f ~p~n",
              [if
                   Cov+NotCov > 0 -> 100.0*Cov/(Cov+NotCov);
                   true -> 100.0
               end,
               Mod]).

throw_on_error(E, Thunk) ->
    case Thunk() of
        {error, Reason} -> throw({E, Reason});
        {ok, Res}       -> Res;
        Res             -> Res
    end.

with_exit_handler(Handler, Thunk) ->
    try
        Thunk()
    catch
        exit:{R, _} when R =:= noproc; R =:= normal; R =:= shutdown ->
            Handler()
    end.

filter_exit_map(F, L) ->
    Ref = make_ref(),
    lists:filter(fun (R) -> R =/= Ref end,
                 [with_exit_handler(
                    fun () -> Ref end,
                    fun () -> F(I) end) || I <- L]).

with_user(Username, Thunk) ->
    fun () ->
            case mnesia:read({rabbit_user, Username}) of
                [] ->
                    mnesia:abort({no_such_user, Username});
                [_U] ->
                    Thunk()
            end
    end.

with_vhost(VHostPath, Thunk) ->
    fun () ->
            case mnesia:read({rabbit_vhost, VHostPath}) of
                [] ->
                    mnesia:abort({no_such_vhost, VHostPath});
                [_V] ->
                    Thunk()
            end
    end.

with_user_and_vhost(Username, VHostPath, Thunk) ->
    with_user(Username, with_vhost(VHostPath, Thunk)).


execute_mnesia_transaction(TxFun) ->
    %% Making this a sync_transaction allows us to use dirty_read
    %% elsewhere and get a consistent result even when that read
    %% executes on a different node.
    case mnesia:sync_transaction(TxFun) of
        {atomic,  Result} -> Result;
        {aborted, Reason} -> throw({error, Reason})
    end.

ensure_ok(ok, _) -> ok;
ensure_ok({error, Reason}, ErrorTag) -> throw({error, {ErrorTag, Reason}}).

makenode({Prefix, Suffix}) ->
    list_to_atom(lists:append([Prefix, "@", Suffix]));
makenode(NodeStr) ->
    makenode(nodeparts(NodeStr)).

nodeparts(Node) when is_atom(Node) ->
    nodeparts(atom_to_list(Node));
nodeparts(NodeStr) ->
    case lists:splitwith(fun (E) -> E =/= $@ end, NodeStr) of
        {Prefix, []}     -> {_, Suffix} = nodeparts(node()),
                            {Prefix, Suffix};
        {Prefix, Suffix} -> {Prefix, tl(Suffix)}
    end.

cookie_hash() ->
    base64:encode_to_string(erlang:md5(atom_to_list(erlang:get_cookie()))).

tcp_name(Prefix, IPAddress, Port)
  when is_atom(Prefix) andalso is_number(Port) ->
    list_to_atom(
      lists:flatten(
        io_lib:format("~w_~s:~w",
                      [Prefix, inet_parse:ntoa(IPAddress), Port]))).

intersperse(_, []) -> [];
intersperse(_, [E]) -> [E];
intersperse(Sep, [E|T]) -> [E, Sep | intersperse(Sep, T)].

%% This is a modified version of Luke Gorrie's pmap -
%% http://lukego.livejournal.com/6753.html - that doesn't care about
%% the order in which results are received.
upmap(F, L) ->
    Parent = self(),
    Ref = make_ref(),
    [receive {Ref, Result} -> Result end
     || _ <- [spawn(fun() -> Parent ! {Ref, F(X)} end) || X <- L]].

map_in_order(F, L) ->
    lists:reverse(
      lists:foldl(fun (E, Acc) -> [F(E) | Acc] end, [], L)).

%% For each entry in a table, execute a function in a transaction.
%% This is often far more efficient than wrapping a tx around the lot.
%%
%% We ignore entries that have been modified or removed.
table_foreach(F, TableName) ->
    lists:foreach(
      fun (E) -> execute_mnesia_transaction(
                   fun () -> case mnesia:match_object(TableName, E, read) of
                                 [] -> ok;
                                 _  -> F(E)
                             end
                   end)
      end, dirty_read_all(TableName)),
    ok.

dirty_read_all(TableName) ->
    mnesia:dirty_select(TableName, [{'$1',[],['$1']}]).

dirty_foreach_key(F, TableName) ->
    dirty_foreach_key1(F, TableName, mnesia:dirty_first(TableName)).

dirty_foreach_key1(_F, _TableName, '$end_of_table') ->
    ok;
dirty_foreach_key1(F, TableName, K) ->
    case catch mnesia:dirty_next(TableName, K) of
        {'EXIT', _} ->
            aborted;
        NextKey ->
            F(K),
            dirty_foreach_key1(F, TableName, NextKey)
    end.

dirty_dump_log(FileName) ->
    {ok, LH} = disk_log:open([{name, dirty_dump_log},
                              {mode, read_only},
                              {file, FileName}]),
    dirty_dump_log1(LH, disk_log:chunk(LH, start)),
    disk_log:close(LH).

dirty_dump_log1(_LH, eof) ->
    io:format("Done.~n");
dirty_dump_log1(LH, {K, Terms}) ->
    io:format("Chunk: ~p~n", [Terms]),
    dirty_dump_log1(LH, disk_log:chunk(LH, K));
dirty_dump_log1(LH, {K, Terms, BadBytes}) ->
    io:format("Bad Chunk, ~p: ~p~n", [BadBytes, Terms]),
    dirty_dump_log1(LH, disk_log:chunk(LH, K)).


read_term_file(File) -> file:consult(File).

write_term_file(File, Terms) ->
    file:write_file(File, list_to_binary([io_lib:format("~w.~n", [Term]) ||
                                             Term <- Terms])).

append_file(File, Suffix) ->
    case file:read_file_info(File) of
        {ok, FInfo}     -> append_file(File, FInfo#file_info.size, Suffix);
        {error, enoent} -> append_file(File, 0, Suffix);
        Error           -> Error
    end.

append_file(_, _, "") ->
    ok;
append_file(File, 0, Suffix) ->
    case file:open([File, Suffix], [append]) of
        {ok, Fd} -> file:close(Fd);
        Error    -> Error
    end;
append_file(File, _, Suffix) ->
    case file:read_file(File) of
        {ok, Data} -> file:write_file([File, Suffix], Data, [append]);
        Error      -> Error
    end.

ensure_parent_dirs_exist(Filename) ->
    case filelib:ensure_dir(Filename) of
        ok              -> ok;
        {error, Reason} -> 
            throw({error, {cannot_create_parent_dirs, Filename, Reason}})
    end.

format_stderr(Fmt, Args) ->
    case os:type() of
        {unix, _} ->
            Port = open_port({fd, 0, 2}, [out]),
            port_command(Port, io_lib:format(Fmt, Args)),
            port_close(Port);
        {win32, _} ->
            %% stderr on Windows is buffered and I can't figure out a
            %% way to trigger a fflush(stderr) in Erlang. So rather
            %% than risk losing output we write to stdout instead,
            %% which appears to be unbuffered.
            io:format(Fmt, Args)
    end,
    ok.

manage_applications(Iterate, Do, Undo, SkipError, ErrorTag, Apps) ->
    Iterate(fun (App, Acc) ->
                    case Do(App) of
                        ok -> [App | Acc];
                        {error, {SkipError, _}} -> Acc;
                        {error, Reason} ->
                            lists:foreach(Undo, Acc),
                            throw({error, {ErrorTag, App, Reason}})
                    end
            end, [], Apps),
    ok.

start_applications(Apps) ->
    manage_applications(fun lists:foldl/3,
                        fun application:start/1,
                        fun application:stop/1,
                        already_started,
                        cannot_start_application,
                        Apps).

stop_applications(Apps) ->
    manage_applications(fun lists:foldr/3,
                        fun application:stop/1,
                        fun application:start/1,
                        not_started,
                        cannot_stop_application,
                        Apps).

unfold(Fun, Init) ->
    unfold(Fun, [], Init).

unfold(Fun, Acc, Init) ->
    case Fun(Init) of
        {true, E, I} -> unfold(Fun, [E|Acc], I);
        false -> {Acc, Init}
    end.

ceil(N) ->
    T = trunc(N),
    case N - T of
        0 -> N;
        _ -> 1 + T
    end.

<<<<<<< HEAD
cmd(Command) ->
    Exec = hd(string:tokens(Command, " ")),
    case os:find_executable(Exec) of
        false -> throw({command_not_found, Exec});
        _     -> os:cmd(Command)
    end.
=======
%% Sorts a list of AMQP table fields as per the AMQP spec
sort_field_table(Arguments) ->
    lists:keysort(1, Arguments).
>>>>>>> a8baa57c
<|MERGE_RESOLUTION|>--- conflicted
+++ resolved
@@ -55,12 +55,8 @@
 -export([append_file/2, ensure_parent_dirs_exist/1]).
 -export([format_stderr/2]).
 -export([start_applications/1, stop_applications/1]).
-<<<<<<< HEAD
 -export([unfold/2, ceil/1, cmd/1]).
-=======
--export([unfold/2, ceil/1]).
 -export([sort_field_table/1]).
->>>>>>> a8baa57c
 
 -import(mnesia).
 -import(lists).
@@ -496,15 +492,13 @@
         _ -> 1 + T
     end.
 
-<<<<<<< HEAD
+%% Sorts a list of AMQP table fields as per the AMQP spec
+sort_field_table(Arguments) ->
+    lists:keysort(1, Arguments).
+
 cmd(Command) ->
     Exec = hd(string:tokens(Command, " ")),
     case os:find_executable(Exec) of
         false -> throw({command_not_found, Exec});
         _     -> os:cmd(Command)
-    end.
-=======
-%% Sorts a list of AMQP table fields as per the AMQP spec
-sort_field_table(Arguments) ->
-    lists:keysort(1, Arguments).
->>>>>>> a8baa57c
+    end.