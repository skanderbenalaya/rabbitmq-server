--- conflicted
+++ resolved
@@ -48,22 +48,13 @@
 
 -ifdef(use_specs).
 
-<<<<<<< HEAD
 -spec(start/4 ::
-        (socket(), channel_number(), non_neg_integer(), protocol()) -> pid()).
+        (rabbit_net:socket(), rabbit_channel:channel_number(),
+         non_neg_integer(), rabbit_types:protocol())
+        -> pid()).
 -spec(start_link/4 ::
-        (socket(), channel_number(), non_neg_integer(), protocol()) -> pid()).
--spec(send_command/2 :: (pid(), amqp_method_record()) -> 'ok').
--spec(send_command/3 :: (pid(), amqp_method_record(), content()) -> 'ok').
--spec(send_command_and_signal_back/3 :: (pid(), amqp_method(), pid()) -> 'ok').
-=======
--spec(start/3 ::
-        (rabbit_net:socket(), rabbit_channel:channel_number(),
-         non_neg_integer())
-        -> pid()).
--spec(start_link/3 ::
-        (rabbit_net:socket(), rabbit_channel:channel_number(),
-         non_neg_integer())
+        (rabbit_net:socket(), rabbit_channel:channel_number(),
+         non_neg_integer(), rabbit_types:protocol())
         -> pid()).
 -spec(send_command/2 ::
         (pid(), rabbit_framing:amqp_method_record()) -> 'ok').
@@ -72,32 +63,22 @@
         -> 'ok').
 -spec(send_command_and_signal_back/3 ::
         (pid(), rabbit_framing:amqp_method(), pid()) -> 'ok').
->>>>>>> 279c8ed5
 -spec(send_command_and_signal_back/4 ::
         (pid(), rabbit_framing:amqp_method(), rabbit_types:content(), pid())
         -> 'ok').
 -spec(send_command_and_notify/5 ::
-<<<<<<< HEAD
-      (pid(), pid(), pid(), amqp_method_record(), content()) -> 'ok').
--spec(internal_send_command/4 ::
-      (socket(), channel_number(), amqp_method_record(), protocol()) -> 'ok').
--spec(internal_send_command/6 ::
-      (socket(), channel_number(), amqp_method_record(),
-       content(), non_neg_integer(), protocol()) -> 'ok').
-=======
         (pid(), pid(), pid(), rabbit_framing:amqp_method_record(),
          rabbit_types:content())
         -> 'ok').
--spec(internal_send_command/3 ::
-        (rabbit_net:socket(), rabbit_channel:channel_number(),
-         rabbit_framing:amqp_method_record())
-        -> 'ok').
--spec(internal_send_command/5 ::
+-spec(internal_send_command/4 ::
+        (rabbit_net:socket(), rabbit_channel:channel_number(),
+         rabbit_framing:amqp_method_record(), rabbit_types:protocol())
+        -> 'ok').
+-spec(internal_send_command/6 ::
         (rabbit_net:socket(), rabbit_channel:channel_number(),
          rabbit_framing:amqp_method_record(), rabbit_types:content(),
-         non_neg_integer())
-        -> 'ok').
->>>>>>> 279c8ed5
+         non_neg_integer(), rabbit_types:protocol())
+        -> 'ok').
 
 -endif.
 
