--- conflicted
+++ resolved
@@ -818,7 +818,31 @@
       {regexp,             "^abc\\d+"}
     ]}
 ]}],[]},
-<<<<<<< HEAD
+
+{79,
+"auth_backends.1 = amqp
+auth_amqp.username = user
+auth_amqp.vhost    = my_vhost
+auth_amqp.exchange = exchange_name
+auth_amqp.timeout  = 100",
+[{rabbit, [{auth_backends, [rabbit_auth_backend_amqp]}]},
+  {rabbitmq_auth_backend_amqp,
+   [{username, <<"user">>},
+    {vhost,    <<"my_vhost">>},
+    {exchange, <<"exchange_name">>},
+    {timeout,  100}]}],
+[rabbitmq_auth_backend_amqp]},
+
+{80,
+"auth_backends.1 = cache
+auth_cache.cached_backend = ldap",
+[
+        {rabbit,
+          [{auth_backends,[rabbit_auth_backend_cache]}]},
+        {rabbitmq_auth_backend_cache,
+          [{cached_backend,rabbit_auth_backend_ldap}]}
+], [rabbitmq_auth_backend_cache]},
+
 {auth_backend_cache,
  "auth_backends.1 = cache",
  [{rabbit, [{auth_backends, [rabbit_auth_backend_cache]}]}],
@@ -855,31 +879,5 @@
  [{rabbit, [{auth_backends, [rabbit_auth_backend_cache]}]},
   {rabbitmq_auth_backend_cache, [{cache_module, rabbit_auth_backend_ets_segmented}]}],
  [rabbitmq_auth_backend_cache]}
-=======
-
-{79,
-"auth_backends.1 = amqp
-auth_amqp.username = user
-auth_amqp.vhost    = my_vhost
-auth_amqp.exchange = exchange_name
-auth_amqp.timeout  = 100",
-[{rabbit, [{auth_backends, [rabbit_auth_backend_amqp]}]},
-  {rabbitmq_auth_backend_amqp,
-   [{username, <<"user">>},
-    {vhost,    <<"my_vhost">>},
-    {exchange, <<"exchange_name">>},
-    {timeout,  100}]}],
-[rabbitmq_auth_backend_amqp]},
-
-{80,
-"auth_backends.1 = cache
-auth_cache.cached_backend = ldap",
-[
-        {rabbit,
-          [{auth_backends,[rabbit_auth_backend_cache]}]},
-        {rabbitmq_auth_backend_cache,
-          [{cached_backend,rabbit_auth_backend_ldap}]}
-], [rabbitmq_auth_backend_cache]}
-
->>>>>>> 7c2d56d6
+
 ].